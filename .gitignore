.DS_Store
venv
.vscode/
**/__pycache__/
*.pyc
.ssotme

gw_spaceheat/scratch.ipynb
SassyMQ
<<<<<<< HEAD
config.ini
.idea
.env
=======
.idea
settings.py
>>>>>>> 72505552
<|MERGE_RESOLUTION|>--- conflicted
+++ resolved
@@ -7,11 +7,6 @@
 
 gw_spaceheat/scratch.ipynb
 SassyMQ
-<<<<<<< HEAD
-config.ini
 .idea
 .env
-=======
-.idea
 settings.py
->>>>>>> 72505552
