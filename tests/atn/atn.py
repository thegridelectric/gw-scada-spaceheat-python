--- conflicted
+++ resolved
@@ -4,39 +4,6 @@
 import threading
 import time
 from dataclasses import dataclass
-<<<<<<< HEAD
-from typing import Any, Optional, Sequence
-
-import pendulum
-import rich
-from actors2 import ActorInterface
-from actors2.message import ScadaDBG, ScadaDBGCommands
-from actors.utils import QOS
-from config import LoggerLevels
-from data_classes.hardware_layout import HardwareLayout
-from data_classes.sh_node import ShNode
-from gwproto import (
-    CallableDecoder,
-    Decoders,
-    MQTTCodec,
-    MQTTTopic,
-    create_message_payload_discriminator,
-)
-from gwproto.messages import (
-    EventBase,
-    GsPwr,
-    GsPwr_Maker,
-    GtDispatchBoolean_Maker,
-    GtShCliAtnCmd_Maker,
-    GtShStatus,
-    GtShStatus_Maker,
-    SnapshotSpaceheat,
-    SnapshotSpaceheat_Maker,
-)
-from paho.mqtt.client import MQTTMessageInfo
-from proactor.logger import ProactorLogger
-from proactor.message import Message, MQTTReceiptPayload
-=======
 from typing import Any
 from typing import cast
 from typing import Optional
@@ -69,7 +36,7 @@
 from proactor.mqtt import QOS
 from proactor.config import LoggerLevels
 from proactor.message import MQTTReceiptPayload, Message
->>>>>>> 7573acca
+
 from proactor.proactor_implementation import Proactor
 from schema.enums import Role
 
@@ -133,13 +100,7 @@
         settings: AtnSettings,
         hardware_layout: HardwareLayout,
     ):
-<<<<<<< HEAD
-        super().__init__(
-            name=name, logger=ProactorLogger(**settings.logging.qualified_logger_names())
-        )
-=======
         super().__init__(name=name, settings=settings)
->>>>>>> 7573acca
         self._node = hardware_layout.node(name)
         self.data = AtnData()
         self.layout = hardware_layout
