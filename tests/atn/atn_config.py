--- conflicted
+++ resolved
@@ -1,10 +1,5 @@
 from typing import Any, Optional
 
-<<<<<<< HEAD
-from config import LoggingSettings, MQTTClient, Paths
-from pydantic import BaseSettings, validator
-
-=======
 from pydantic import validator
 
 from proactor import ProactorSettings
@@ -12,20 +7,14 @@
 from proactor.config import Paths
 from proactor.config import LoggingSettings
 
->>>>>>> 7573acca
 DEFAULT_NAME = "atn"
 
 
 class AtnSettings(ProactorSettings):
     scada_mqtt: MQTTClient = MQTTClient()
-<<<<<<< HEAD
-    paths: Paths = None
-    logging: LoggingSettings = None
     minute_cron_file: str = "cron_last_minute.txt"
     hour_cron_file: str = "cron_last_hour.txt"
     day_cron_file: str = "cron_last_day.txt"
-=======
->>>>>>> 7573acca
 
     class Config(ProactorSettings.Config):
         env_prefix = "ATN_"
