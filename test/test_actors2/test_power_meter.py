--- conflicted
+++ resolved
@@ -5,12 +5,8 @@
 
 import actors2
 from actors.utils import gw_mqtt_topic_encode
-<<<<<<< HEAD
-from actors2.power_meter import PowerMeterDriverThread
-=======
-from actors2 import Nodes, Scada2
+from actors2 import Scada2
 from actors2.power_meter import PowerMeterDriverThread, PowerMeter, DriverThreadSetupHelper
->>>>>>> 75854ccb
 from config import ScadaSettings
 from data_classes.components.electric_meter_component import ElectricMeterComponent
 from drivers.power_meter.gridworks_sim_pm1__power_meter_driver import GridworksSimPm1_PowerMeterDriver
@@ -23,34 +19,34 @@
 
 def test_power_meter_small():
     settings = ScadaSettings()
-    load_all(settings.world_root_alias)
-    scada = Scada2(ShNode.by_alias["a.s"], settings)
+    layout = load_all(settings)
+    scada = Scada2(layout.node("a.s"), settings, layout)
 
     # Raise exception if initiating node is anything except the unique power meter node
     with pytest.raises(Exception):
-        PowerMeter(node=ShNode.by_alias["a.s"], services=scada)
-
-    meter = PowerMeter(node=ShNode.by_alias["a.m"], services=scada)
+        PowerMeter(node=layout.node("a.s"), services=scada)
+
+    meter = PowerMeter(node=layout.node("a.m"), services=scada)
     assert isinstance(meter._sync_thread, PowerMeterDriverThread)
     driver_thread: PowerMeterDriverThread = meter._sync_thread
-    setup_helper = DriverThreadSetupHelper(meter.node, settings)
+    setup_helper = DriverThreadSetupHelper(meter.node, settings, layout)
 
     assert set(driver_thread.nameplate_telemetry_value.keys()) == set(
-        Nodes.all_power_meter_telemetry_tuples()
+        layout.all_power_meter_telemetry_tuples
     )
     assert set(driver_thread.last_reported_telemetry_value.keys()) == set(
-        Nodes.all_power_meter_telemetry_tuples()
-    )
-    assert set(driver_thread.latest_telemetry_value.keys()) == set(Nodes.all_power_meter_telemetry_tuples())
-    assert set(driver_thread.eq_reporting_config.keys()) == set(Nodes.all_power_meter_telemetry_tuples())
-    assert set(driver_thread._last_sampled_s.keys()) == set(Nodes.all_power_meter_telemetry_tuples())
+        layout.all_power_meter_telemetry_tuples
+    )
+    assert set(driver_thread.latest_telemetry_value.keys()) == set(layout.all_power_meter_telemetry_tuples)
+    assert set(driver_thread.eq_reporting_config.keys()) == set(layout.all_power_meter_telemetry_tuples)
+    assert set(driver_thread._last_sampled_s.keys()) == set(layout.all_power_meter_telemetry_tuples)
 
     # Only get resistive heater nameplate attributes if node role is boost element
     with pytest.raises(Exception):
-        setup_helper.get_resistive_heater_nameplate_power_w(ShNode.by_alias["a.tank.temp0"])
+        setup_helper.get_resistive_heater_nameplate_power_w(layout.node("a.tank.temp0"))
 
     with pytest.raises(Exception):
-        setup_helper.get_resistive_heater_nameplate_current_amps(ShNode.by_alias["a.tank.temp0"])
+        setup_helper.get_resistive_heater_nameplate_current_amps(layout.node("a.tank.temp0"))
 
     all_eq_configs = driver_thread.reporting_config.ElectricalQuantityReportingConfigList
 
@@ -63,11 +59,11 @@
     )
     assert (len(amp_list)) == 1
     tt = TelemetryTuple(
-        AboutNode=ShNode.by_alias["a.elt1"],
+        AboutNode=layout.node("a.elt1"),
         SensorNode=meter.node,
         TelemetryName=TelemetryName.CURRENT_RMS_MICRO_AMPS,
     )
-    assert tt in Nodes.all_power_meter_telemetry_tuples()
+    assert tt in layout.all_power_meter_telemetry_tuples
     assert driver_thread.last_reported_telemetry_value[tt] is None
     assert driver_thread.latest_telemetry_value[tt] is None
 
@@ -108,8 +104,8 @@
     driver_thread.report_aggregated_power_w()
     assert not driver_thread.should_report_aggregated_power()
 
-    nameplate_pwr_w_1 = setup_helper.get_resistive_heater_nameplate_power_w(ShNode.by_alias["a.elt1"])
-    nameplate_pwr_w_2 = setup_helper.get_resistive_heater_nameplate_power_w(ShNode.by_alias["a.elt2"])
+    nameplate_pwr_w_1 = setup_helper.get_resistive_heater_nameplate_power_w(layout.node("a.elt1"))
+    nameplate_pwr_w_2 = setup_helper.get_resistive_heater_nameplate_power_w(layout.node("a.elt2"))
     assert nameplate_pwr_w_1 == 4500
     assert nameplate_pwr_w_2 == 4500
     assert driver_thread.nameplate_agg_power_w == 9000
@@ -119,7 +115,7 @@
     assert power_reporting_threshold_w == 180
 
     tt = TelemetryTuple(
-        AboutNode=ShNode.by_alias["a.elt1"],
+        AboutNode=layout.node("a.elt1"),
         SensorNode=meter.node,
         TelemetryName=TelemetryName.POWER_W,
     )
@@ -143,17 +139,11 @@
 
     class Fragment(ProtocolFragment):
 
-<<<<<<< HEAD
-        def __init__(self, runner_: FragmentRunner):
-            # TODO: This should probably be easier.
-            meter_node = runner_.layout.node("a.m")
-=======
         def get_requested_actors(self):
             return [self.runner.actors.scada2]
 
         def get_requested_actors2(self):
-            meter_node = ShNode.by_alias["a.m"]
->>>>>>> 75854ccb
+            meter_node = self.runner.layout.node("a.m")
             meter_cac = typing.cast(ElectricMeterComponent, meter_node.component).cac
             monkeypatch.setattr(meter_cac, "update_period_ms", 0)
             self.runner.actors.meter2 = actors2.PowerMeter(
@@ -168,23 +158,13 @@
 
             expected_tts = [
                 TelemetryTuple(
-<<<<<<< HEAD
                     AboutNode=self.runner.layout.node("a.elt1"),
-                    SensorNode=self.meter.node,
+                    SensorNode=self.runner.actors.meter2.node,
                     TelemetryName=TelemetryName.CURRENT_RMS_MICRO_AMPS,
                 ),
                 TelemetryTuple(
                     AboutNode=self.runner.layout.node("a.elt1"),
-                    SensorNode=self.meter.node,
-=======
-                    AboutNode=ShNode.by_alias["a.elt1"],
                     SensorNode=self.runner.actors.meter2.node,
-                    TelemetryName=TelemetryName.CURRENT_RMS_MICRO_AMPS,
-                ),
-                TelemetryTuple(
-                    AboutNode=ShNode.by_alias["a.elt1"],
-                    SensorNode=self.runner.actors.meter2.node,
->>>>>>> 75854ccb
                     TelemetryName=TelemetryName.POWER_W,
                 )
             ]
@@ -224,16 +204,11 @@
 
     class Fragment(ProtocolFragment):
 
-<<<<<<< HEAD
-        def __init__(self, runner_: FragmentRunner):
-            meter_node = runner_.layout.node("a.m")
-=======
         def get_requested_actors(self):
             return [self.runner.actors.scada2, self.runner.actors.atn]
 
         def get_requested_actors2(self):
-            meter_node = ShNode.by_alias["a.m"]
->>>>>>> 75854ccb
+            meter_node = self.runner.layout.node("a.m")
             meter_cac = typing.cast(ElectricMeterComponent, meter_node.component).cac
             monkeypatch.setattr(meter_cac, "update_period_ms", 0)
             self.runner.actors.meter2 = actors2.PowerMeter(
