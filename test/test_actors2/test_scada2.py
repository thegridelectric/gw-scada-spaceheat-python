"""Test Scada2"""
import logging
import time
import typing

import pytest

import load_house
from actors.scada import ScadaCmdDiagnostic
from actors2 import Scada2
from config import ScadaSettings
from data_classes.sh_node import ShNode
from named_tuples.telemetry_tuple import TelemetryTuple
from schema.enums.telemetry_name.spaceheat_telemetry_name_100 import TelemetryName
from schema.gt.gt_sh_booleanactuator_cmd_status.gt_sh_booleanactuator_cmd_status import (
    GtShBooleanactuatorCmdStatus,
)
from schema.gt.gt_sh_status.gt_sh_status import GtShStatus
from schema.gt.snapshot_spaceheat.snapshot_spaceheat_maker import SnapshotSpaceheat

from schema.gt.gt_sh_multipurpose_telemetry_status.gt_sh_multipurpose_telemetry_status import (
    GtShMultipurposeTelemetryStatus,
)
from schema.gt.gt_sh_simple_telemetry_status.gt_sh_simple_telemetry_status import (
    GtShSimpleTelemetryStatus,
)
from test.fragment_runner import ProtocolFragment, AsyncFragmentRunner, Actors
from test.utils import await_for, Scada2Recorder


def test_scada_small():
    settings = ScadaSettings()
<<<<<<< HEAD
    layout = load_house.load_all(settings)
    scada = Scada2(node=layout.node("a.s"), settings=settings, hardware_layout=layout, actors=dict())
    assert layout.power_meter_node == layout.node("a.m")
    meter_node = layout.node("a.m")
    relay_node = layout.node("a.elt1.relay")
    temp_node = layout.node("a.tank.temp0")
    assert list(scada._data.recent_ba_cmds.keys()) == layout.my_boolean_actuators
=======
    load_house.load_all(settings.world_root_alias)
    scada = Scada2(node=ShNode.by_alias["a.s"], settings=settings)
    assert scada._nodes.power_meter_node() == ShNode.by_alias["a.m"]
    meter_node = ShNode.by_alias["a.m"]
    relay_node = ShNode.by_alias["a.elt1.relay"]
    temp_node = ShNode.by_alias["a.tank.temp0"]
    assert list(scada._data.recent_ba_cmds.keys()) == Nodes.my_boolean_actuators()
>>>>>>> 75854ccb
    assert (
        list(scada._data.recent_ba_cmd_times_unix_ms.keys())
        == layout.my_boolean_actuators
    )
    assert list(scada._data.latest_simple_value.keys()) == layout.my_simple_sensors
    assert list(scada._data.recent_simple_values.keys()) == layout.my_simple_sensors
    assert (
        list(scada._data.recent_simple_read_times_unix_ms.keys())
        == layout.my_simple_sensors
    )
    assert (
        list(scada._data.latest_value_from_multipurpose_sensor.keys())
        == layout.my_telemetry_tuples
    )
    assert (
        list(scada._data.recent_values_from_multipurpose_sensor.keys())
        == layout.my_telemetry_tuples
    )
    assert (
        list(scada._data.recent_read_times_unix_ms_from_multipurpose_sensor.keys())
        == layout.my_telemetry_tuples
    )

    ###########################################
    # Testing making status messages
    ###########################################

    s = scada._data.make_simple_telemetry_status(node=typing.cast(ShNode, "garbage"))
    assert s is None

    scada._data.recent_simple_read_times_unix_ms[temp_node] = [int(time.time() * 1000)]
    scada._data.recent_simple_values[temp_node] = [63000]
    s = scada._data.make_simple_telemetry_status(temp_node)
    assert isinstance(s, GtShSimpleTelemetryStatus)

    tt = TelemetryTuple(
        AboutNode=layout.node("a.elt1"),
        SensorNode=layout.node("a.m"),
        TelemetryName=TelemetryName.CURRENT_RMS_MICRO_AMPS,
    )
    scada._data.recent_values_from_multipurpose_sensor[tt] = [72000]
    scada._data.recent_read_times_unix_ms_from_multipurpose_sensor[tt] = [
        int(time.time() * 1000)
    ]
    s = scada._data.make_multipurpose_telemetry_status(tt=tt)
    assert isinstance(s, GtShMultipurposeTelemetryStatus)
    s = scada._data.make_multipurpose_telemetry_status(
        tt=typing.cast(TelemetryTuple, "garbage")
    )
    assert s is None

    scada._data.recent_ba_cmds[relay_node] = []
    scada._data.recent_ba_cmd_times_unix_ms[relay_node] = []

    # returns None if asked make boolean actuator status for
    # a node that is not a boolean actuator

    s = scada._data.make_booleanactuator_cmd_status(meter_node)
    assert s is None

    s = scada._data.make_booleanactuator_cmd_status(relay_node)
    assert s is None

    scada._data.recent_ba_cmds[relay_node] = [0]
    scada._data.recent_ba_cmd_times_unix_ms[relay_node] = [int(time.time() * 1000)]
    s = scada._data.make_booleanactuator_cmd_status(relay_node)
    assert isinstance(s, GtShBooleanactuatorCmdStatus)

    scada.send_status()

    ##################################
    # Testing actuation
    ##################################

    # test that turn_on and turn_off only work for boolean actuator nodes

    result = scada.turn_on(meter_node)
    assert result == ScadaCmdDiagnostic.DISPATCH_NODE_NOT_BOOLEAN_ACTUATOR
    result = scada.turn_off(meter_node)
    assert result == ScadaCmdDiagnostic.DISPATCH_NODE_NOT_BOOLEAN_ACTUATOR

    #################################
    # Other SCADA small tests
    ##################################

    scada._last_status_second = int(time.time() - 400)
    assert scada.time_to_send_status() is True


@pytest.mark.asyncio
async def test_scada2_relay_dispatch(tmp_path, monkeypatch):
    """Verify Scada forwards relay dispatch from Atn to relay and that resulting state changes in the relay are
    included in next status and shapshot"""

    monkeypatch.chdir(tmp_path)
    logging.basicConfig(level="DEBUG")
    debug_logs_path = tmp_path / "output/debug_logs"
    debug_logs_path.mkdir(parents=True, exist_ok=True)
    settings = ScadaSettings(seconds_per_report=2, log_message_summary=True)
    load_house.load_all(settings.world_root_alias)
    actors = Actors(settings, scada2=Scada2Recorder(ShNode.by_alias["a.s"], settings))
    actors.scada2._scada_atn_fast_dispatch_contract_is_alive_stub = True
    actors.scada2._last_status_second = int(time.time())
    actors.scada2.suppress_status = True
    runner = AsyncFragmentRunner(settings, actors=actors)

    class Fragment(ProtocolFragment):
        def get_requested_actors(self):
            return [self.runner.actors.scada2, self.runner.actors.atn]

        def get_requested_actors2(self):
            return [self.runner.actors.relay2]

        async def async_run(self):
            atn = self.runner.actors.atn
            relay2 = self.runner.actors.relay2
            scada2 = self.runner.actors.scada2
            relay_alias = relay2.alias
            relay_node = relay2.node

            # Verify scada status and snapshot are emtpy
            # TODO: Test public interface
            status = scada2._data.make_status(int(time.time()))
            snapshot = scada2._data.make_snapshot()
            assert len(status.SimpleTelemetryList) == 0
            assert len(status.BooleanactuatorCmdList) == 0
            assert len(status.MultipurposeTelemetryList) == 0
            assert len(snapshot.Snapshot.TelemetryNameList) == 0
            assert len(snapshot.Snapshot.AboutNodeAliasList) == 0
            assert len(snapshot.Snapshot.ValueList) == 0

            relay_state_message_type = "gt.telemetry.110"
            relay_state_topic = f"{relay2.alias}/{relay_state_message_type}"
            relay_command_received_topic = f"{relay2.alias}/gt.driver.booleanactuator.cmd.100"
            assert scada2.num_received_by_topic[relay_state_topic] == 0
            assert scada2.num_received_by_topic[relay_command_received_topic] == 0

            # Start the relay and verify it reports its initial state
            await await_for(
                lambda: scada2.num_received_by_type["gt.telemetry.110"] == 1,
                5,
                "Scada wait for relay state change",
            )
            status = scada2._data.make_status(int(time.time()))
            assert len(status.SimpleTelemetryList) == 1
            assert status.SimpleTelemetryList[0].ValueList == [0]
            assert status.SimpleTelemetryList[0].ShNodeAlias == relay2.node.alias
            assert status.SimpleTelemetryList[0].TelemetryName == TelemetryName.RELAY_STATE

            # Verify relay is off
            assert atn.latest_snapshot_payload is None
            atn.status()
            await await_for(
                lambda: atn.latest_snapshot_payload is not None,
                3,
                "atn did not receive first status",
            )
            snapshot1: SnapshotSpaceheat = typing.cast(
                SnapshotSpaceheat, atn.latest_snapshot_payload
            )
            assert isinstance(snapshot1, SnapshotSpaceheat)
            if snapshot1.Snapshot.AboutNodeAliasList:
                relay_idx = snapshot1.Snapshot.AboutNodeAliasList.index(relay_alias)
                relay_value = snapshot1.Snapshot.ValueList[relay_idx]
                assert relay_value is None or relay_value == 0
            assert (
                relay_node not in scada2._data.latest_simple_value
                or scada2._data.latest_simple_value[relay_node] != 1
            )

            # Turn on relay
            atn.turn_on(relay_node)
            await await_for(
                lambda: scada2._data.latest_simple_value[relay_node] == 1,
                3,
                "scada did not receive update from relay",
            )
            status = scada2._data.make_status(int(time.time()))
            assert len(status.SimpleTelemetryList) == 1
            assert status.SimpleTelemetryList[0].ValueList[-1] == 1
            assert status.SimpleTelemetryList[0].ShNodeAlias == relay2.alias
            assert (
                status.SimpleTelemetryList[0].TelemetryName == TelemetryName.RELAY_STATE
            )
            assert len(status.BooleanactuatorCmdList) == 1
            assert status.BooleanactuatorCmdList[0].RelayStateCommandList == [1]
            assert status.BooleanactuatorCmdList[0].ShNodeAlias == relay2.alias

            # Verify Atn gets updated info for relay
            atn.status()
            await await_for(
                lambda: atn.latest_snapshot_payload is not None
                and id(atn.latest_snapshot_payload) != id(snapshot1),
                3,
                "atn did not receive status",
            )
            snapshot2 = atn.latest_snapshot_payload
            assert isinstance(snapshot2, SnapshotSpaceheat)
            assert (
                relay_alias in snapshot2.Snapshot.AboutNodeAliasList
            ), f"ERROR relay [{relay_alias}] not in {snapshot2.Snapshot.AboutNodeAliasList}"
            relay_idx = snapshot2.Snapshot.AboutNodeAliasList.index(relay_alias)
            relay_value = snapshot2.Snapshot.ValueList[relay_idx]
            assert relay_value == 1

            # Cause scada to send a status (and snapshot) now
            snapshots_received = atn.num_received_by_topic[scada2.snapshot_topic]
            scada2.suppress_status = False
            # Verify Atn got status and snapshot
            await await_for(
                lambda: atn.num_received_by_topic[scada2.status_topic] == 1,
                5,
                "Atn wait for status message"
            )
            print(atn.num_received_by_topic[scada2.snapshot_topic])
            await await_for(
                lambda: atn.num_received_by_topic[scada2.snapshot_topic] == snapshots_received + 1,
                5,
                "Atn wait for snapshot message",
                err_str_f=atn.summary_str,
            )

            # Verify contents of status and snapshot are as expected
            status = atn.latest_status_payload
            assert isinstance(status, GtShStatus)
            assert len(status.SimpleTelemetryList) == 1
            assert status.SimpleTelemetryList[0].ValueList[-1] == 1
            assert status.SimpleTelemetryList[0].ShNodeAlias == relay2.alias
            assert status.SimpleTelemetryList[0].TelemetryName == TelemetryName.RELAY_STATE
            assert len(status.BooleanactuatorCmdList) == 1
            assert status.BooleanactuatorCmdList[0].RelayStateCommandList == [1]
            assert status.BooleanactuatorCmdList[0].ShNodeAlias == relay2.alias
            snapshot = atn.latest_snapshot_payload
            assert isinstance(snapshot, SnapshotSpaceheat)
            assert snapshot.Snapshot.AboutNodeAliasList == [relay2.alias]
            assert snapshot.Snapshot.ValueList == [1]

            # Verify scada has cleared its state
            status = scada2._data.make_status(int(time.time()))
            assert len(status.SimpleTelemetryList) == 0
            assert len(status.BooleanactuatorCmdList) == 0
            assert len(status.MultipurposeTelemetryList) == 0

    runner.add_fragment(Fragment(runner))
    await runner.async_run()


@pytest.mark.asyncio
async def test_scada2_periodic_status_delivery(tmp_path, monkeypatch):
    """Verify scada periodic status and snapshot"""

    monkeypatch.chdir(tmp_path)
    debug_logs_path = tmp_path / "output/debug_logs"
    debug_logs_path.mkdir(parents=True, exist_ok=True)
    settings = ScadaSettings(seconds_per_report=2, log_message_summary=True)
    load_house.load_all(settings.world_root_alias)
    actors = Actors(settings, scada2=Scada2Recorder(ShNode.by_alias["a.s"], settings))
    actors.scada2._last_status_second = int(time.time())
    actors.scada2.suppress_status = True

    class Fragment(ProtocolFragment):

        def get_requested_actors(self):
            return [self.runner.actors.scada2, self.runner.actors.atn]

        async def async_run(self):
            scada2 = self.runner.actors.scada2
            atn = self.runner.actors.atn
            assert atn.num_received_by_topic[scada2.status_topic] == 0
            assert atn.num_received_by_topic[scada2.snapshot_topic] == 0
            scada2.suppress_status = False
            await await_for(
                lambda: atn.num_received_by_topic[scada2.status_topic] == 1,
                5,
                "Atn wait for status message"
            )
            await await_for(
                lambda: atn.num_received_by_topic[scada2.snapshot_topic] == 1,
                5,
                "Atn wait for snapshot message"
            )

    runner = AsyncFragmentRunner(settings, actors=actors)
    runner.add_fragment(Fragment(runner))
    await runner.async_run()


@pytest.mark.asyncio
async def test_scada2_snaphot_request_delivery():
    """Verify scada sends snapshot upon request from Atn"""

    class Fragment(ProtocolFragment):

        def get_requested_actors(self):
            return [self.runner.actors.scada2, self.runner.actors.atn]

        async def async_run(self):
            scada2 = self.runner.actors.scada2
            atn = self.runner.actors.atn
            assert atn.num_received_by_topic[scada2.snapshot_topic] == 0
            atn.status()
            await await_for(
                lambda: atn.num_received_by_topic[scada2.snapshot_topic] == 1,
                10,
                "Atn wait for snapshot message"
            )

    await AsyncFragmentRunner.async_run_fragment(Fragment)


@pytest.mark.asyncio
async def test_scada2_status_content_dynamics(tmp_path, monkeypatch):
    """Verify Scada status contains command acks from BooleanActuators and telemetry from SimpleSensor and
    MultipurposeSensor."""

    monkeypatch.chdir(tmp_path)
    debug_logs_path = tmp_path / "output/debug_logs"
    debug_logs_path.mkdir(parents=True, exist_ok=True)
    settings = ScadaSettings(seconds_per_report=2, log_message_summary=True)
    load_house.load_all(settings.world_root_alias)
    actors = Actors(settings, scada2=Scada2Recorder(ShNode.by_alias["a.s"], settings))
    # actors.scada2._scada_atn_fast_dispatch_contract_is_alive_stub = True
    actors.scada2._last_status_second = int(time.time())
    actors.scada2.suppress_status = True

    class Fragment(ProtocolFragment):

        def get_requested_actors(self):
            return [self.runner.actors.scada2, self.runner.actors.atn]

        async def async_run(self):
            atn = self.runner.actors.atn
            scada = self.runner.actors.scada2
            relay = self.runner.actors.relay2
            meter = self.runner.actors.meter2
            thermo = self.runner.actors.thermo2
            telemetry_message_type = "gt.telemetry.110"
            meter_telemetry_message_type = "gt.sh.telemetry.from.multipurpose.sensor.100"

            # Verify scada status and snapshot are emtpy
            status = scada._data.make_status(int(time.time()))
            snapshot = scada._data.make_snapshot()
            assert len(status.SimpleTelemetryList) == 0
            assert len(status.BooleanactuatorCmdList) == 0
            assert len(status.MultipurposeTelemetryList) == 0
            assert len(snapshot.Snapshot.TelemetryNameList) == 0
            assert len(snapshot.Snapshot.AboutNodeAliasList) == 0
            assert len(snapshot.Snapshot.ValueList) == 0
            assert scada.num_received_by_type[telemetry_message_type] == 0
            assert scada.num_received_by_type[meter_telemetry_message_type] == 0

            # Make sub-actors send their reports
            for actor in [thermo, relay, meter]:
                scada.add_communicator(actor)
                actor.start()
            scada.turn_on(relay.node)

            await await_for(
                lambda: (
                    scada.num_received_by_type[telemetry_message_type] >= 3
                    and scada.num_received_by_type[meter_telemetry_message_type] >= 1
                ),
                5,
                "Scada wait for reports",
                err_str_f=scada.summary_str
            )

            status = scada._data.make_status(int(time.time()))
            assert len(status.SimpleTelemetryList) == 2
            assert status.SimpleTelemetryList[0].ValueList[-1] == 1
            assert status.SimpleTelemetryList[0].ShNodeAlias == relay.node.alias
            assert status.SimpleTelemetryList[0].TelemetryName == TelemetryName.RELAY_STATE
            assert status.SimpleTelemetryList[1].ShNodeAlias == thermo.node.alias
            assert status.SimpleTelemetryList[1].TelemetryName == TelemetryName.WATER_TEMP_F_TIMES1000
            assert len(status.BooleanactuatorCmdList) == 1
            assert status.BooleanactuatorCmdList[0].RelayStateCommandList == [1]
            assert status.BooleanactuatorCmdList[0].ShNodeAlias == relay.node.alias
            assert len(status.MultipurposeTelemetryList) == len(Nodes.my_telemetry_tuples())
            for entry in status.MultipurposeTelemetryList:
                assert entry.SensorNodeAlias == meter.node.alias

            # Cause scada to send a status (and snapshot) now
            scada.suppress_status = False

            # Verify Atn got status and snapshot
            await await_for(
                lambda: atn.num_received_by_topic[scada.status_topic] == 1,
                5,
                "Atn wait for status message"
            )
            await await_for(
                lambda: atn.num_received_by_topic[scada.snapshot_topic] == 1,
                5,
                "Atn wait for snapshot message"
            )

            # Verify contents of status and snapshot are as expected
            status = atn.latest_status_payload
            assert isinstance(status, GtShStatus)
            assert len(status.SimpleTelemetryList) == 2
            assert status.SimpleTelemetryList[0].ValueList == [0, 1]
            assert status.SimpleTelemetryList[0].ShNodeAlias == relay.node.alias
            assert status.SimpleTelemetryList[0].TelemetryName == TelemetryName.RELAY_STATE
            assert status.SimpleTelemetryList[1].ShNodeAlias == thermo.node.alias
            assert status.SimpleTelemetryList[1].TelemetryName == TelemetryName.WATER_TEMP_F_TIMES1000
            assert len(status.BooleanactuatorCmdList) == 1
            assert status.BooleanactuatorCmdList[0].RelayStateCommandList == [1]
            assert status.BooleanactuatorCmdList[0].ShNodeAlias == relay.node.alias
            assert len(status.MultipurposeTelemetryList) == len(Nodes.my_telemetry_tuples())
            for entry in status.MultipurposeTelemetryList:
                assert entry.SensorNodeAlias == meter.node.alias
            snapshot = atn.latest_snapshot_payload
            # import pprint
            # pprint.pprint(status.asdict())
            # pprint.pprint(snapshot.asdict())
            assert isinstance(snapshot, SnapshotSpaceheat)
            assert set(snapshot.Snapshot.AboutNodeAliasList) == set(
                [relay.node.alias, thermo.node.alias] + [
                    node.alias for node in Nodes.all_metered_nodes()
                ]
            )
            assert len(snapshot.Snapshot.AboutNodeAliasList) == 2 + len(Nodes.all_power_meter_telemetry_tuples())
            assert len(snapshot.Snapshot.ValueList) == len(snapshot.Snapshot.AboutNodeAliasList)

            # Turn off telemtry reporting
            for actor in [thermo, relay, meter]:
                actor.stop()
            for actor in [thermo, relay, meter]:
                await actor.join()
            # Wait for scada to send at least one more status.
            statuses_received = atn.num_received_by_topic[scada.status_topic]
            await await_for(
                lambda: atn.num_received_by_topic[scada.status_topic] > statuses_received,
                5,
                "Atn wait for status message 2",
                err_str_f=atn.summary_str
            )

            # Verify scada has cleared its state
            status = scada._data.make_status(int(time.time()))
            assert len(status.SimpleTelemetryList) == 0
            assert len(status.BooleanactuatorCmdList) == 0
            assert len(status.MultipurposeTelemetryList) == 0

<<<<<<< HEAD
            # TODO: Test way to trick Scada into sending status now. The send_status task is currently asleep.
            # scada2._last_status_second -= 299
            #
            # # TODO: Test-public access for topics
            # # Verify Atn got status and snapshot
            # print(atn.num_received_by_topic[f"{scada2._layout.scada_g_node_alias}/{GtShStatus_Maker.type_alias}"])
            # await await_for(
            #     lambda: atn.num_received_by_topic[f"{scada2._layout.scada_g_node_alias}/{GtShStatus_Maker.type_alias}"] == 1,
            #     5,
            #     "Atn wait for status message"
            # )
            # await await_for(
            #     lambda: atn.num_received_by_topic[f"{scada2._layout.scada_g_node_alias}/{SnapshotSpaceheat_Maker.type_alias}"] == 1,
            #     5,
            #     "Atn wait for snapshot message"
            # )
            #
            # # Verify contents of status and snapshot are as expected
            # status = atn.latest_status_payload
            # assert isinstance(status, GtShStatus)
            # assert len(status.SimpleTelemetryList) == 1
            # assert status.SimpleTelemetryList[0].ValueList == [0, 1]
            # assert status.SimpleTelemetryList[0].ShNodeAlias == relay2.alias
            # assert status.SimpleTelemetryList[0].TelemetryName == TelemetryName.RELAY_STATE
            # assert len(status.BooleanactuatorCmdList) == 1
            # assert status.BooleanactuatorCmdList[0].RelayStateCommandList == [1]
            # assert status.BooleanactuatorCmdList[0].ShNodeAlias == relay2.alias
            # snapshot = atn.latest_snapshot_payload
            # assert isinstance(snapshot, SnapshotSpaceheat)
            # assert snapshot.Snapshot.AboutNodeAliasList == [relay2.alias]
            # assert snapshot.Snapshot.ValueList == [1]
            #
            # # # Verify scada has cleared its state
            # # status = scada.make_status()
            # # assert len(status.SimpleTelemetryList) == 0
            # # assert len(status.BooleanactuatorCmdList) == 0
            # # assert len(status.MultipurposeTelemetryList) == 0

    await FragmentRunner.async_run_fragment(Fragment)
=======
    runner = AsyncFragmentRunner(settings, actors=actors)
    runner.add_fragment(Fragment(runner))
    await runner.async_run()
>>>>>>> 75854ccb
<|MERGE_RESOLUTION|>--- conflicted
+++ resolved
@@ -28,25 +28,15 @@
 from test.utils import await_for, Scada2Recorder
 
 
-def test_scada_small():
+def test_scada2_small():
     settings = ScadaSettings()
-<<<<<<< HEAD
     layout = load_house.load_all(settings)
-    scada = Scada2(node=layout.node("a.s"), settings=settings, hardware_layout=layout, actors=dict())
+    scada = Scada2(node=layout.node("a.s"), settings=settings, hardware_layout=layout)
     assert layout.power_meter_node == layout.node("a.m")
     meter_node = layout.node("a.m")
     relay_node = layout.node("a.elt1.relay")
     temp_node = layout.node("a.tank.temp0")
     assert list(scada._data.recent_ba_cmds.keys()) == layout.my_boolean_actuators
-=======
-    load_house.load_all(settings.world_root_alias)
-    scada = Scada2(node=ShNode.by_alias["a.s"], settings=settings)
-    assert scada._nodes.power_meter_node() == ShNode.by_alias["a.m"]
-    meter_node = ShNode.by_alias["a.m"]
-    relay_node = ShNode.by_alias["a.elt1.relay"]
-    temp_node = ShNode.by_alias["a.tank.temp0"]
-    assert list(scada._data.recent_ba_cmds.keys()) == Nodes.my_boolean_actuators()
->>>>>>> 75854ccb
     assert (
         list(scada._data.recent_ba_cmd_times_unix_ms.keys())
         == layout.my_boolean_actuators
@@ -146,8 +136,12 @@
     debug_logs_path = tmp_path / "output/debug_logs"
     debug_logs_path.mkdir(parents=True, exist_ok=True)
     settings = ScadaSettings(seconds_per_report=2, log_message_summary=True)
-    load_house.load_all(settings.world_root_alias)
-    actors = Actors(settings, scada2=Scada2Recorder(ShNode.by_alias["a.s"], settings))
+    layout = load_house.load_all(settings)
+    actors = Actors(
+        settings,
+        layout=layout,
+        scada2=Scada2Recorder(layout.node("a.s"), settings, hardware_layout=layout)
+    )
     actors.scada2._scada_atn_fast_dispatch_contract_is_alive_stub = True
     actors.scada2._last_status_second = int(time.time())
     actors.scada2.suppress_status = True
@@ -302,8 +296,12 @@
     debug_logs_path = tmp_path / "output/debug_logs"
     debug_logs_path.mkdir(parents=True, exist_ok=True)
     settings = ScadaSettings(seconds_per_report=2, log_message_summary=True)
-    load_house.load_all(settings.world_root_alias)
-    actors = Actors(settings, scada2=Scada2Recorder(ShNode.by_alias["a.s"], settings))
+    layout = load_house.load_all(settings)
+    actors = Actors(
+        settings,
+        layout=layout,
+        scada2=Scada2Recorder(layout.node("a.s"), settings, hardware_layout=layout)
+    )
     actors.scada2._last_status_second = int(time.time())
     actors.scada2.suppress_status = True
 
@@ -366,9 +364,12 @@
     debug_logs_path = tmp_path / "output/debug_logs"
     debug_logs_path.mkdir(parents=True, exist_ok=True)
     settings = ScadaSettings(seconds_per_report=2, log_message_summary=True)
-    load_house.load_all(settings.world_root_alias)
-    actors = Actors(settings, scada2=Scada2Recorder(ShNode.by_alias["a.s"], settings))
-    # actors.scada2._scada_atn_fast_dispatch_contract_is_alive_stub = True
+    layout = load_house.load_all(settings)
+    actors = Actors(
+        settings,
+        layout=layout,
+        scada2=Scada2Recorder(layout.node("a.s"), settings, hardware_layout=layout)
+    )
     actors.scada2._last_status_second = int(time.time())
     actors.scada2.suppress_status = True
 
@@ -424,7 +425,7 @@
             assert len(status.BooleanactuatorCmdList) == 1
             assert status.BooleanactuatorCmdList[0].RelayStateCommandList == [1]
             assert status.BooleanactuatorCmdList[0].ShNodeAlias == relay.node.alias
-            assert len(status.MultipurposeTelemetryList) == len(Nodes.my_telemetry_tuples())
+            assert len(status.MultipurposeTelemetryList) == len(self.runner.layout.my_telemetry_tuples)
             for entry in status.MultipurposeTelemetryList:
                 assert entry.SensorNodeAlias == meter.node.alias
 
@@ -455,7 +456,7 @@
             assert len(status.BooleanactuatorCmdList) == 1
             assert status.BooleanactuatorCmdList[0].RelayStateCommandList == [1]
             assert status.BooleanactuatorCmdList[0].ShNodeAlias == relay.node.alias
-            assert len(status.MultipurposeTelemetryList) == len(Nodes.my_telemetry_tuples())
+            assert len(status.MultipurposeTelemetryList) == len(self.runner.layout.my_telemetry_tuples)
             for entry in status.MultipurposeTelemetryList:
                 assert entry.SensorNodeAlias == meter.node.alias
             snapshot = atn.latest_snapshot_payload
@@ -465,10 +466,10 @@
             assert isinstance(snapshot, SnapshotSpaceheat)
             assert set(snapshot.Snapshot.AboutNodeAliasList) == set(
                 [relay.node.alias, thermo.node.alias] + [
-                    node.alias for node in Nodes.all_metered_nodes()
+                    node.alias for node in self.runner.layout.all_metered_nodes
                 ]
             )
-            assert len(snapshot.Snapshot.AboutNodeAliasList) == 2 + len(Nodes.all_power_meter_telemetry_tuples())
+            assert len(snapshot.Snapshot.AboutNodeAliasList) == 2 + len(self.runner.layout.all_power_meter_telemetry_tuples)
             assert len(snapshot.Snapshot.ValueList) == len(snapshot.Snapshot.AboutNodeAliasList)
 
             # Turn off telemtry reporting
@@ -491,48 +492,6 @@
             assert len(status.BooleanactuatorCmdList) == 0
             assert len(status.MultipurposeTelemetryList) == 0
 
-<<<<<<< HEAD
-            # TODO: Test way to trick Scada into sending status now. The send_status task is currently asleep.
-            # scada2._last_status_second -= 299
-            #
-            # # TODO: Test-public access for topics
-            # # Verify Atn got status and snapshot
-            # print(atn.num_received_by_topic[f"{scada2._layout.scada_g_node_alias}/{GtShStatus_Maker.type_alias}"])
-            # await await_for(
-            #     lambda: atn.num_received_by_topic[f"{scada2._layout.scada_g_node_alias}/{GtShStatus_Maker.type_alias}"] == 1,
-            #     5,
-            #     "Atn wait for status message"
-            # )
-            # await await_for(
-            #     lambda: atn.num_received_by_topic[f"{scada2._layout.scada_g_node_alias}/{SnapshotSpaceheat_Maker.type_alias}"] == 1,
-            #     5,
-            #     "Atn wait for snapshot message"
-            # )
-            #
-            # # Verify contents of status and snapshot are as expected
-            # status = atn.latest_status_payload
-            # assert isinstance(status, GtShStatus)
-            # assert len(status.SimpleTelemetryList) == 1
-            # assert status.SimpleTelemetryList[0].ValueList == [0, 1]
-            # assert status.SimpleTelemetryList[0].ShNodeAlias == relay2.alias
-            # assert status.SimpleTelemetryList[0].TelemetryName == TelemetryName.RELAY_STATE
-            # assert len(status.BooleanactuatorCmdList) == 1
-            # assert status.BooleanactuatorCmdList[0].RelayStateCommandList == [1]
-            # assert status.BooleanactuatorCmdList[0].ShNodeAlias == relay2.alias
-            # snapshot = atn.latest_snapshot_payload
-            # assert isinstance(snapshot, SnapshotSpaceheat)
-            # assert snapshot.Snapshot.AboutNodeAliasList == [relay2.alias]
-            # assert snapshot.Snapshot.ValueList == [1]
-            #
-            # # # Verify scada has cleared its state
-            # # status = scada.make_status()
-            # # assert len(status.SimpleTelemetryList) == 0
-            # # assert len(status.BooleanactuatorCmdList) == 0
-            # # assert len(status.MultipurposeTelemetryList) == 0
-
-    await FragmentRunner.async_run_fragment(Fragment)
-=======
     runner = AsyncFragmentRunner(settings, actors=actors)
     runner.add_fragment(Fragment(runner))
-    await runner.async_run()
->>>>>>> 75854ccb
+    await runner.async_run()