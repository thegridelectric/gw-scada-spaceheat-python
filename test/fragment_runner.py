import asyncio
import time
from typing import Optional, List, Sequence, Dict, Callable

import actors2
from actors.actor_base import ActorBase
from actors.boolean_actuator import BooleanActuator
from actors.power_meter import PowerMeter
from actors.simple_sensor import SimpleSensor
from actors2 import ActorInterface
from config import ScadaSettings
from data_classes.hardware_layout import HardwareLayout

try:
    from test.utils import (
        ScadaRecorder,
        AtnRecorder,
        HomeAloneRecorder,
        wait_for,
        await_for,
        Scada2Recorder,
    )
except ImportError:
    from utils import ScadaRecorder, AtnRecorder, HomeAloneRecorder, wait_for, await_for, Scada2Recorder


def delimit_str(text: str = "") -> str:
    return "\n## " + text + ("#" * (100 - len(text)))


def delimit(text: str = ""):
    print(delimit_str(text))


def do_nothing(seconds: float):
    """Let the actors run on their own for a while"""
    if seconds > 0:
        delimit(f"DOING NOTHING FOR {int(seconds):4d} SECONDS")
        time.sleep(seconds)
        delimit("DONE DOING NOTHING")


async def async_do_nothing(seconds: float):
    if seconds > 0:
        delimit(f"DOING NOTHING FOR {int(seconds):4d} SECONDS")
        await asyncio.sleep(seconds)
        delimit("DONE DOING NOTHING")


class Actors:
    scada: ScadaRecorder
    atn: AtnRecorder
    home_alone: HomeAloneRecorder
    relay: BooleanActuator
    meter: PowerMeter
    thermo: SimpleSensor
    scada2: Scada2Recorder
    relay2: actors2.BooleanActuator
    meter2: actors2.PowerMeter

<<<<<<< HEAD
    def __init__(self, settings: ScadaSettings, layout: HardwareLayout):
        self.scada = ScadaRecorder(node=layout.node("a.s"), settings=settings, hardware_layout=layout)
        self.atn = AtnRecorder(node=layout.node("a"), settings=settings, hardware_layout=layout)
        self.home_alone = HomeAloneRecorder(
            node=layout.node("a.home"), settings=settings, hardware_layout=layout
        )
        self.relay = BooleanActuator(layout.node("a.elt1.relay"), settings=settings, hardware_layout=layout)
        self.meter = PowerMeter(node=layout.node("a.m"), settings=settings, hardware_layout=layout)
        self.thermo = SimpleSensor(
            node=layout.node("a.tank.temp0"), settings=settings, hardware_layout=layout
        )
        self.scada2 = Scada2(layout.node("a.s"), settings, hardware_layout=layout, actors=dict())
        self.relay2 = actors2.BooleanActuator(
            node=layout.node("a.elt1.relay"), services=self.scada2
        )
        self.meter2 = actors2.PowerMeter(node=layout.node("a.m"), services=self.scada2)


class FragmentRunner:
    settings: ScadaSettings
    layout: HardwareLayout
=======
    def __init__(self, settings: ScadaSettings, **kwargs):
        self.scada = kwargs.get("scada", ScadaRecorder(node=ShNode.by_alias["a.s"], settings=settings))
        self.atn = kwargs.get("atn", AtnRecorder(node=ShNode.by_alias["a"], settings=settings))
        self.home_alone = kwargs.get(
            "home_alone",
            HomeAloneRecorder(node=ShNode.by_alias["a.home"], settings=settings)
        )
        self.relay = kwargs.get("relay", BooleanActuator(ShNode.by_alias["a.elt1.relay"], settings=settings))
        self.meter = kwargs.get("power_meter", PowerMeter(node=ShNode.by_alias["a.m"], settings=settings))
        self.thermo = kwargs.get(
            "thermo",
            SimpleSensor(node=ShNode.by_alias["a.tank.temp0"], settings=settings)
        )
        self.scada2 = kwargs.get("scada2", Scada2Recorder(ShNode.by_alias["a.s"], settings))
        self.relay2 = kwargs.get(
            "relay2",
            actors2.BooleanActuator(node=ShNode.by_alias["a.elt1.relay"], services=self.scada2)
        )
        self.thermo2 = kwargs.get(
            "thermo2",
            actors2.SimpleSensor(node=ShNode.by_alias["a.tank.temp0"], services=self.scada2)
        )
        self.meter2 = kwargs.get(
            "meter2",
            actors2.PowerMeter(node=ShNode.by_alias["a.m"], services=self.scada2)
        )


class ProtocolFragment:
    runner: "FragmentRunner"
    wait_at_least: float

    def __init__(self, runner: "FragmentRunner", wait_at_least: float = 0):
        self.runner = runner
        self.wait_at_least = wait_at_least

    def get_requested_actors(self) -> Sequence[ActorBase]:
        return []

    # noinspection PyMethodMayBeStatic
    def get_requested_actors2(self) -> Sequence[ActorInterface]:
        return []

    def run(self, *args, **kwargs):
        pass

    async def async_run(self, *args, **kwargs):
        pass


class FragmentRunner:
>>>>>>> 75854ccb
    actors: Actors
    requested: Dict[str, ActorBase]
    fragments: List["ProtocolFragment"]
    wait_at_least: float
    do_nothing_time: float

    def __init__(
        self,
        settings: ScadaSettings,
        wait_at_least: float = 0.0,
        do_nothing_time: float = 0.0,
        actors: Optional[Actors] = None,
    ):
<<<<<<< HEAD
        self.settings = settings
        self.layout = HardwareLayout.load(settings.paths.hardware_layout)
=======
>>>>>>> 75854ccb
        self.wait_at_least = wait_at_least
        self.do_nothing_time = do_nothing_time
        self.actors = Actors(settings, self.layout) if actors is None else actors
        self.requested = dict()
        self.fragments = []

    def add_fragment(self, fragment: "ProtocolFragment") -> "FragmentRunner":
        self.fragments.append(fragment)
        self.wait_at_least = max(self.wait_at_least, fragment.wait_at_least)
        self.request_actors(fragment.get_requested_actors())
        return self

    def request_actors(self, actors: Sequence[ActorBase]) -> "FragmentRunner":
        for actor in actors:
            if actor.node.alias not in self.requested:
                self.requested[actor.node.alias] = actor
        return self

    def start(self):
        for actor in self.requested.values():
            actor.start()

    def wait_connect(self):
        for actor in self.requested.values():
            if hasattr(actor, "client"):
                wait_for(
                    actor.client.is_connected,
                    1,
                    tag=f"ERROR waiting for {actor.node.alias} client connect",
                )
            if hasattr(actor, "gw_client"):
                wait_for(
                    actor.gw_client.is_connected,
                    1,
                    "ERROR waiting for gw_client connect",
                )

    def stop(self):
        for actor in self.requested.values():
            # noinspection PyBroadException
            try:
                actor.stop()
            except:
                pass

    async def stop_and_join(self):
        for actor in self.requested.values():
            # noinspection PyBroadException
            try:
                actor.stop()
            except:
                pass
        for actor in self.requested.values():
            if hasattr(actor, "join"):
                # noinspection PyBroadException
                try:
                    await actor.join()
                except:
                    pass

    def run(self, *args, **kwargs):
        try:
            start_time = time.time()
            delimit("STARTING")
            self.start()
            self.wait_connect()
            delimit("CONNECTED")
            for fragment in self.fragments:
                fragment.run(*args, **kwargs)
            if (time_left := self.wait_at_least - (time.time() - start_time)) > 0:
                do_nothing(time_left)
        finally:
            self.stop()

    @classmethod
    def run_fragment(
        cls, fragment_factory: Callable[["FragmentRunner"], ProtocolFragment]
    ):
        settings = ScadaSettings(log_message_summary=True)
        load_house.load_all(settings.world_root_alias)
        runner = FragmentRunner(settings)
        runner.add_fragment(fragment_factory(runner))
        runner.run()


class AsyncFragmentRunner(FragmentRunner):

    def add_fragment(self, fragment: "ProtocolFragment") -> "AsyncFragmentRunner":
        self.fragments.append(fragment)
        self.wait_at_least = max(self.wait_at_least, fragment.wait_at_least)
        self.request_actors(fragment.get_requested_actors())
        self.request_actors2(fragment.get_requested_actors2())
        return self

    def request_actors2(self, actors: Sequence[ActorInterface]) -> "AsyncFragmentRunner":
        for actor in actors:
            # noinspection PyProtectedMember
            self.actors.scada2.add_communicator(actor)
        return self

    def start(self):
        for actor in self.requested.values():
            actor.start()

    async def await_connect(self):
        for actor in self.requested.values():
            if hasattr(actor, "client"):
                await await_for(
                    actor.client.is_connected,
                    1,
                    tag=f"ERROR waiting for {actor.node.alias} client connect",
                )
            if hasattr(actor, "gw_client"):
                await await_for(
                    actor.gw_client.is_connected,
                    1,
                    "ERROR waiting for gw_client connect",
                )
            # TODO: make some test-public form of this
            if hasattr(actor, "_mqtt_clients"):
                # noinspection PyProtectedMember
                for client_name in actor._mqtt_clients._clients:
                    # noinspection PyProtectedMember
                    await await_for(
                        lambda: actor._mqtt_clients.subscribed(client_name),
                        3,
                        f"waiting for {client_name} connect",
                    )

    async def stop_and_join(self):
        for actor in self.requested.values():
            # noinspection PyBroadException
            try:
                actor.stop()
            except:
                pass
        for actor in self.requested.values():
            if hasattr(actor, "join"):
                # noinspection PyBroadException
                try:
                    await actor.join()
                except:
                    pass

    async def async_run(self, *args, **kwargs):
        try:
            start_time = time.time()
            delimit("STARTING")
            self.start()
            # TODO: Work out how this fits with Scada2.start()
            asyncio.create_task(self.actors.scada2.run_forever(), name="run_forever")
            await self.await_connect()
            delimit("CONNECTED")
            for fragment in self.fragments:
                await fragment.async_run(*args, **kwargs)
            if (time_left := self.wait_at_least - (time.time() - start_time)) > 0:
                await async_do_nothing(time_left)
        finally:
            # noinspection PyBroadException
            try:
                await self.stop_and_join()
            except:
                pass

            # TODO: What the heck? We should understand this.
            #       This obscures scary-but-harmless-(???) "Task was destroyed but it is pending!" errors
            #       apparently due to cancelling tasks without the loop being able to clean them up.
            #       What is the right way of dealing with this?
            await asyncio.sleep(0.1)

    @classmethod
<<<<<<< HEAD
    def run_fragment(
        cls, fragment_factory: Callable[["FragmentRunner"], "ProtocolFragment"]
    ):
        settings = ScadaSettings(log_message_summary=True)
        runner = FragmentRunner(settings)
        runner.add_fragment(fragment_factory(runner))
        runner.run()

    @classmethod
=======
>>>>>>> 75854ccb
    async def async_run_fragment(
        cls, fragment_factory: Callable[["AsyncFragmentRunner"], ProtocolFragment]
    ):
        settings = ScadaSettings(log_message_summary=True)
<<<<<<< HEAD
        runner = FragmentRunner(settings)
=======
        load_house.load_all(settings.world_root_alias)
        runner = AsyncFragmentRunner(settings)
>>>>>>> 75854ccb
        runner.add_fragment(fragment_factory(runner))
        await runner.async_run()

<|MERGE_RESOLUTION|>--- conflicted
+++ resolved
@@ -58,84 +58,89 @@
     relay2: actors2.BooleanActuator
     meter2: actors2.PowerMeter
 
-<<<<<<< HEAD
-    def __init__(self, settings: ScadaSettings, layout: HardwareLayout):
-        self.scada = ScadaRecorder(node=layout.node("a.s"), settings=settings, hardware_layout=layout)
-        self.atn = AtnRecorder(node=layout.node("a"), settings=settings, hardware_layout=layout)
-        self.home_alone = HomeAloneRecorder(
-            node=layout.node("a.home"), settings=settings, hardware_layout=layout
-        )
-        self.relay = BooleanActuator(layout.node("a.elt1.relay"), settings=settings, hardware_layout=layout)
-        self.meter = PowerMeter(node=layout.node("a.m"), settings=settings, hardware_layout=layout)
-        self.thermo = SimpleSensor(
-            node=layout.node("a.tank.temp0"), settings=settings, hardware_layout=layout
-        )
-        self.scada2 = Scada2(layout.node("a.s"), settings, hardware_layout=layout, actors=dict())
-        self.relay2 = actors2.BooleanActuator(
-            node=layout.node("a.elt1.relay"), services=self.scada2
-        )
-        self.meter2 = actors2.PowerMeter(node=layout.node("a.m"), services=self.scada2)
+    def __init__(self, settings: ScadaSettings, layout: HardwareLayout, **kwargs):
+        # self.home_alone = HomeAloneRecorder(
+        #     node=layout.node("a.home"), settings=settings, hardware_layout=layout
+        # )
+        # self.relay = BooleanActuator(layout.node("a.elt1.relay"), settings=settings, hardware_layout=layout)
+        # self.meter = PowerMeter(node=layout.node("a.m"), settings=settings, hardware_layout=layout)
+        # self.thermo = SimpleSensor(
+        #     node=layout.node("a.tank.temp0"), settings=settings, hardware_layout=layout
+        # )
+        # self.scada2 = Scada2Recorder(layout.node("a.s"), settings, hardware_layout=layout)
+        # self.relay2 = actors2.BooleanActuator(
+        #     node=layout.node("a.elt1.relay"), services=self.scada2
+        # )
+        # self.meter2 = actors2.PowerMeter(node=layout.node("a.m"), services=self.scada2)
+        self.scada = kwargs.get(
+            "scada",
+            ScadaRecorder(node=layout.node("a.s"), settings=settings, hardware_layout=layout)
+        )
+        self.atn = kwargs.get(
+            "atn",
+            AtnRecorder(node=layout.node("a"), settings=settings, hardware_layout=layout)
+        )
+        self.home_alone = kwargs.get(
+            "home_alone",
+            HomeAloneRecorder(node=layout.node("a.home"), settings=settings, hardware_layout=layout)
+        )
+        self.relay = kwargs.get(
+            "relay",
+            BooleanActuator(layout.node("a.elt1.relay"), settings=settings, hardware_layout=layout)
+        )
+        self.meter = kwargs.get(
+            "power_meter",
+            PowerMeter(node=layout.node("a.m"), settings=settings, hardware_layout=layout)
+        )
+        self.thermo = kwargs.get(
+            "thermo",
+            SimpleSensor(node=layout.node("a.tank.temp0"), settings=settings, hardware_layout=layout)
+        )
+        self.scada2 = kwargs.get(
+            "scada2",
+            Scada2Recorder(layout.node("a.s"), settings, hardware_layout=layout)
+        )
+        self.relay2 = kwargs.get(
+            "relay2",
+            actors2.BooleanActuator(node=layout.node("a.elt1.relay"), services=self.scada2)
+        )
+        self.thermo2 = kwargs.get(
+            "thermo2",
+            actors2.SimpleSensor(node=layout.node("a.tank.temp0"), services=self.scada2)
+        )
+        self.meter2 = kwargs.get(
+            "meter2",
+            actors2.PowerMeter(node=layout.node("a.m"), services=self.scada2)
+        )
+
+class ProtocolFragment:
+    runner: "FragmentRunner"
+    wait_at_least: float
+
+    def __init__(self, runner: "FragmentRunner", wait_at_least: float = 0):
+        self.runner = runner
+        self.wait_at_least = wait_at_least
+
+    def get_requested_actors(self) -> Sequence[ActorBase]:
+        return []
+
+    # noinspection PyMethodMayBeStatic
+    def get_requested_actors2(self) -> Sequence[ActorInterface]:
+        return []
+
+    def run(self, *args, **kwargs):
+        pass
+
+    async def async_run(self, *args, **kwargs):
+        pass
 
 
 class FragmentRunner:
     settings: ScadaSettings
     layout: HardwareLayout
-=======
-    def __init__(self, settings: ScadaSettings, **kwargs):
-        self.scada = kwargs.get("scada", ScadaRecorder(node=ShNode.by_alias["a.s"], settings=settings))
-        self.atn = kwargs.get("atn", AtnRecorder(node=ShNode.by_alias["a"], settings=settings))
-        self.home_alone = kwargs.get(
-            "home_alone",
-            HomeAloneRecorder(node=ShNode.by_alias["a.home"], settings=settings)
-        )
-        self.relay = kwargs.get("relay", BooleanActuator(ShNode.by_alias["a.elt1.relay"], settings=settings))
-        self.meter = kwargs.get("power_meter", PowerMeter(node=ShNode.by_alias["a.m"], settings=settings))
-        self.thermo = kwargs.get(
-            "thermo",
-            SimpleSensor(node=ShNode.by_alias["a.tank.temp0"], settings=settings)
-        )
-        self.scada2 = kwargs.get("scada2", Scada2Recorder(ShNode.by_alias["a.s"], settings))
-        self.relay2 = kwargs.get(
-            "relay2",
-            actors2.BooleanActuator(node=ShNode.by_alias["a.elt1.relay"], services=self.scada2)
-        )
-        self.thermo2 = kwargs.get(
-            "thermo2",
-            actors2.SimpleSensor(node=ShNode.by_alias["a.tank.temp0"], services=self.scada2)
-        )
-        self.meter2 = kwargs.get(
-            "meter2",
-            actors2.PowerMeter(node=ShNode.by_alias["a.m"], services=self.scada2)
-        )
-
-
-class ProtocolFragment:
-    runner: "FragmentRunner"
-    wait_at_least: float
-
-    def __init__(self, runner: "FragmentRunner", wait_at_least: float = 0):
-        self.runner = runner
-        self.wait_at_least = wait_at_least
-
-    def get_requested_actors(self) -> Sequence[ActorBase]:
-        return []
-
-    # noinspection PyMethodMayBeStatic
-    def get_requested_actors2(self) -> Sequence[ActorInterface]:
-        return []
-
-    def run(self, *args, **kwargs):
-        pass
-
-    async def async_run(self, *args, **kwargs):
-        pass
-
-
-class FragmentRunner:
->>>>>>> 75854ccb
     actors: Actors
     requested: Dict[str, ActorBase]
-    fragments: List["ProtocolFragment"]
+    fragments: List[ProtocolFragment]
     wait_at_least: float
     do_nothing_time: float
 
@@ -146,11 +151,8 @@
         do_nothing_time: float = 0.0,
         actors: Optional[Actors] = None,
     ):
-<<<<<<< HEAD
         self.settings = settings
         self.layout = HardwareLayout.load(settings.paths.hardware_layout)
-=======
->>>>>>> 75854ccb
         self.wait_at_least = wait_at_least
         self.do_nothing_time = do_nothing_time
         self.actors = Actors(settings, self.layout) if actors is None else actors
@@ -230,7 +232,6 @@
         cls, fragment_factory: Callable[["FragmentRunner"], ProtocolFragment]
     ):
         settings = ScadaSettings(log_message_summary=True)
-        load_house.load_all(settings.world_root_alias)
         runner = FragmentRunner(settings)
         runner.add_fragment(fragment_factory(runner))
         runner.run()
@@ -321,29 +322,13 @@
             #       What is the right way of dealing with this?
             await asyncio.sleep(0.1)
 
+
     @classmethod
-<<<<<<< HEAD
-    def run_fragment(
-        cls, fragment_factory: Callable[["FragmentRunner"], "ProtocolFragment"]
-    ):
-        settings = ScadaSettings(log_message_summary=True)
-        runner = FragmentRunner(settings)
-        runner.add_fragment(fragment_factory(runner))
-        runner.run()
-
-    @classmethod
-=======
->>>>>>> 75854ccb
     async def async_run_fragment(
         cls, fragment_factory: Callable[["AsyncFragmentRunner"], ProtocolFragment]
     ):
         settings = ScadaSettings(log_message_summary=True)
-<<<<<<< HEAD
-        runner = FragmentRunner(settings)
-=======
-        load_house.load_all(settings.world_root_alias)
         runner = AsyncFragmentRunner(settings)
->>>>>>> 75854ccb
         runner.add_fragment(fragment_factory(runner))
         await runner.async_run()
 
