--- conflicted
+++ resolved
@@ -6,12 +6,7 @@
 import settings
 from actors.atn import Atn
 from actors.power_meter import PowerMeter
-<<<<<<< HEAD
-from actors.scada import PrimaryScada
-from actors.atn import Atn
-=======
-from actors.primary_scada import PrimaryScada
->>>>>>> 4f13793f
+from actors.scada import Scada
 from actors.tank_water_temp_sensor import TankWaterTempSensor
 from data_classes.cacs.temp_sensor_cac import TempSensorCac
 from data_classes.sh_node import ShNode
@@ -20,7 +15,8 @@
 LOCAL_MQTT_MESSAGE_DELTA_S = settings.LOCAL_MQTT_MESSAGE_DELTA_S
 GW_MQTT_MESSAGE_DELTA = settings.GW_MQTT_MESSAGE_DELTA
 
-class ScadaRecorder(PrimaryScada):
+
+class ScadaRecorder(Scada):
     """Record data about a PrimaryScada execution during test"""
 
     num_received: int
@@ -35,6 +31,7 @@
         self.num_received += 1
         self.num_received_by_topic[message.topic] += 1
         super().on_mqtt_message(client, userdata, message)
+
 
 def test_imports():
     """Verify modules can be imported"""
@@ -69,7 +66,7 @@
     meter = PowerMeter(node=meter_node)
     meter.terminate_sensing()
     meter.sensing_thread.join()
-    scada = PrimaryScada(node=scada_node)
+    scada = Scada(node=scada_node)
     scada.terminate_scheduling()
     scada.schedule_thread.join()
     atn = Atn(node=atn_node)
