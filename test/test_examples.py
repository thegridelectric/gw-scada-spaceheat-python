# This should be an absolute import from package base: "gw_spaceheat...."
# That requires changes *all* imports to use absolute import, so we don't do this in this demo.
import time
import typing
from collections import defaultdict

from data_classes.cacs.temp_sensor_cac import TempSensorCac
from data_classes.sh_node import ShNode
import load_house
from actors.power_meter import PowerMeter
from actors.primary_scada import PrimaryScada
from actors.atn import Atn
<<<<<<< HEAD
from schema.gs.gs_pwr_maker import GsPwr_Maker
import settings
=======
from actors.tank_water_temp_sensor import TankWaterTempSensor
from schema.gs.gs_dispatch import GsDispatch
from schema.gs.gs_pwr_maker import GsPwr_Maker
>>>>>>> a3f7d4fa

LOCAL_MQTT_MESSAGE_DELTA_S = settings.LOCAL_MQTT_MESSAGE_DELTA_S
GW_MQTT_MESSAGE_DELTA = settings.GW_MQTT_MESSAGE_DELTA

class ScadaRecorder(PrimaryScada):
    """Record data about a PrimaryScada execution during test"""

    num_received: int
    num_received_by_topic: typing.Dict[str, int]

    def __init__(self, node: ShNode):
        self.num_received = 0
        self.num_received_by_topic = defaultdict(int)
        super().__init__(node)

    def on_mqtt_message(self, client, userdata, message):
        self.num_received += 1
        self.num_received_by_topic[message.topic] += 1
        super().on_mqtt_message(client, userdata, message)

def test_imports():
    """Verify modules can be imported"""
    # note: disable warnings about local imports
    import actors.strategy_switcher
    import load_house
    load_house.stickler()
    actors.strategy_switcher.stickler()


def test_load_house():
    """Verify that load_house() successfully loads test objects"""
    assert len(ShNode.by_alias) == 0
    load_house.load_all(house_json_file='../test/test_data/test_load_house.json')
    print(ShNode.by_alias['a.s'])
    assert len(ShNode.by_alias) == 24
    nodes_w_components = list(filter(lambda x: x.primary_component_id is not None, ShNode.by_alias.values()))
    assert len(nodes_w_components) == 19
    actor_nodes_w_components = list(filter(lambda x: x.python_actor_name is not None, nodes_w_components))
    assert len(actor_nodes_w_components) == 7
    temp_sensor_nodes = list(filter(lambda x: isinstance(
        x.primary_component.cac, TempSensorCac), actor_nodes_w_components))
    assert len(temp_sensor_nodes) == 5


def test_async_power_metering_dag():
    load_house.load_all(house_json_file='../test/test_data/test_load_house.json')
    meter_node = ShNode.by_alias["a.m"]
    scada_node = ShNode.by_alias["a.s"]
    atn_node = ShNode.by_alias["a"]
    meter = PowerMeter(node=meter_node)
    meter.terminate_sensing()
    meter.sensing_thread.join()
    scada = PrimaryScada(node=scada_node)
    scada.terminate_scheduling()
    scada.schedule_thread.join()
    atn = Atn(node=atn_node)
    atn.terminate_scheduling()
    atn.schedule_thread.join()
    assert atn.total_power_w == 0
    meter.total_power_w = 2100
    payload = GsPwr_Maker(power=meter.total_power_w).tuple
    meter.publish(payload=payload)
<<<<<<< HEAD
    time.sleep(LOCAL_MQTT_MESSAGE_DELTA_S + GW_MQTT_MESSAGE_DELTA)
    assert atn.total_power_w == 2100
=======
    time.sleep(.3)
#     assert atn.total_power_w == 2100


def test_collect_temp_data():
    """Verify Scada receives publication from TankWaterTempSensor"""
    load_house.load_all(house_json_file='../test/test_data/test_load_house.json')
    scada = ScadaRecorder(node=typing.cast(ShNode, ShNode.by_alias["a.s"]))
    thermo = TankWaterTempSensor(node=typing.cast(ShNode, ShNode.by_alias["a.tank.temp0"]))
    time.sleep(1)
    thermo.terminate_sensing()
    thermo.sensing_thread.join()
    scada.terminate_scheduling()
    scada.schedule_thread.join()
    assert scada.num_received > 0
    assert scada.num_received_by_topic["a.tank.temp0/gt.telemetry.110"] == scada.num_received
>>>>>>> a3f7d4fa
<|MERGE_RESOLUTION|>--- conflicted
+++ resolved
@@ -1,23 +1,16 @@
-# This should be an absolute import from package base: "gw_spaceheat...."
-# That requires changes *all* imports to use absolute import, so we don't do this in this demo.
 import time
 import typing
 from collections import defaultdict
 
+import load_house
+import settings
+from actors.atn import Atn
+from actors.power_meter import PowerMeter
+from actors.primary_scada import PrimaryScada
+from actors.tank_water_temp_sensor import TankWaterTempSensor
 from data_classes.cacs.temp_sensor_cac import TempSensorCac
 from data_classes.sh_node import ShNode
-import load_house
-from actors.power_meter import PowerMeter
-from actors.primary_scada import PrimaryScada
-from actors.atn import Atn
-<<<<<<< HEAD
 from schema.gs.gs_pwr_maker import GsPwr_Maker
-import settings
-=======
-from actors.tank_water_temp_sensor import TankWaterTempSensor
-from schema.gs.gs_dispatch import GsDispatch
-from schema.gs.gs_pwr_maker import GsPwr_Maker
->>>>>>> a3f7d4fa
 
 LOCAL_MQTT_MESSAGE_DELTA_S = settings.LOCAL_MQTT_MESSAGE_DELTA_S
 GW_MQTT_MESSAGE_DELTA = settings.GW_MQTT_MESSAGE_DELTA
@@ -63,6 +56,7 @@
 
 
 def test_async_power_metering_dag():
+    """Verify power report makes it from meter -> Scada -> AtomicTNode"""
     load_house.load_all(house_json_file='../test/test_data/test_load_house.json')
     meter_node = ShNode.by_alias["a.m"]
     scada_node = ShNode.by_alias["a.s"]
@@ -80,12 +74,9 @@
     meter.total_power_w = 2100
     payload = GsPwr_Maker(power=meter.total_power_w).tuple
     meter.publish(payload=payload)
-<<<<<<< HEAD
     time.sleep(LOCAL_MQTT_MESSAGE_DELTA_S + GW_MQTT_MESSAGE_DELTA)
+    time.sleep(.3)
     assert atn.total_power_w == 2100
-=======
-    time.sleep(.3)
-#     assert atn.total_power_w == 2100
 
 
 def test_collect_temp_data():
@@ -99,5 +90,4 @@
     scada.terminate_scheduling()
     scada.schedule_thread.join()
     assert scada.num_received > 0
-    assert scada.num_received_by_topic["a.tank.temp0/gt.telemetry.110"] == scada.num_received
->>>>>>> a3f7d4fa
+    assert scada.num_received_by_topic["a.tank.temp0/gt.telemetry.110"] == scada.num_received