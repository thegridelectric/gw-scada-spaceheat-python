--- conflicted
+++ resolved
@@ -92,11 +92,7 @@
 def test_load_house():
     """Verify that load_house() successfully loads test objects"""
     assert len(ShNode.by_alias) == 0
-<<<<<<< HEAD
-    load_house.load_all()
-=======
-    load_house.load_all(input_json_file="input_data/houses.json")
->>>>>>> 1dac8272
+    load_house.load_all()
     all_nodes = list(ShNode.by_alias.values())
     assert len(all_nodes) == 24
     aliases = list(ShNode.by_alias.keys())
@@ -118,13 +114,8 @@
         assert node.reporting_sample_period_s is not None
 
 
-<<<<<<< HEAD
     def test_atn_cli():
         load_house.load_all()
-=======
-def test_atn_cli():
-    load_house.load_all(input_json_file="input_data/houses.json")
->>>>>>> 1dac8272
 
     elt = BooleanActuator(ShNode.by_alias["a.elt1.relay"])
     elt.start()
@@ -161,11 +152,7 @@
 
 
 def test_temp_sensor_loop_time():
-<<<<<<< HEAD
-    load_house.load_all()
-=======
-    load_house.load_all(input_json_file="input_data/houses.json")
->>>>>>> 1dac8272
+    load_house.load_all()
     all_nodes = list(ShNode.by_alias.values())
     tank_water_temp_sensor_nodes = list(
         filter(lambda x: x.role == Role.TANK_WATER_TEMP_SENSOR, all_nodes)
@@ -182,11 +169,7 @@
 
 def test_async_power_metering_dag():
     """Verify power report makes it from meter -> Scada -> AtomicTNode"""
-<<<<<<< HEAD
-    load_house.load_all()
-=======
-    load_house.load_all(input_json_file="input_data/houses.json")
->>>>>>> 1dac8272
+    load_house.load_all()
     meter_node = ShNode.by_alias["a.m"]
     scada_node = ShNode.by_alias["a.s"]
     atn_node = ShNode.by_alias["a"]
@@ -212,11 +195,7 @@
 
 
 def test_scada_sends_status():
-<<<<<<< HEAD
-    load_house.load_all()
-=======
-    load_house.load_all(input_json_file="input_data/houses.json")
->>>>>>> 1dac8272
+    load_house.load_all()
     scada = ScadaRecorder(node=ShNode.by_alias["a.s"])
     scada.start()
     scada.terminate_main_loop()
