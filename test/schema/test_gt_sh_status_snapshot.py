"""Tests gt.sh.status.snapshot.110 type"""
import json

import pytest

from schema.errors import MpSchemaError
from schema.gt.gt_sh_status_snapshot.gt_sh_status_snapshot_maker import (
    GtShStatusSnapshot_Maker as Maker,
)


def test_gt_sh_status_snapshot():

    gw_dict = {
        "TelemetryNameList": ["5a71d4b3", "793505aa"],
        "AboutNodeAliasList": ["a.elt1.relay", "a.tank.temp0"],
        "ReportTimeUnixMs": 1656363448000,
        "ValueList": [1, 66086],
        "TypeAlias": "gt.sh.status.snapshot.110",
    }

    with pytest.raises(MpSchemaError):
        Maker.type_to_tuple(gw_dict)

    with pytest.raises(MpSchemaError):
        Maker.type_to_tuple('"not a dict"')

    # Test type_to_tuple
    gw_type = json.dumps(gw_dict)
    gw_tuple = Maker.type_to_tuple(gw_type)

    # test type_to_tuple and tuple_to_type maps
    assert Maker.type_to_tuple(Maker.tuple_to_type(gw_tuple)) == gw_tuple

    ######################################
    # MpSchemaError raised if missing a required attribute
    ######################################

    orig_value = gw_dict["TelemetryNameList"]
    del gw_dict["TelemetryNameList"]
    with pytest.raises(MpSchemaError):
        Maker.dict_to_tuple(gw_dict)
    gw_dict["TelemetryNameList"] = orig_value

    orig_value = gw_dict["AboutNodeAliasList"]
    del gw_dict["AboutNodeAliasList"]
    with pytest.raises(MpSchemaError):
        Maker.dict_to_tuple(gw_dict)
    gw_dict["AboutNodeAliasList"] = orig_value

    orig_value = gw_dict["ReportTimeUnixMs"]
    del gw_dict["ReportTimeUnixMs"]
    with pytest.raises(MpSchemaError):
        Maker.dict_to_tuple(gw_dict)
    gw_dict["ReportTimeUnixMs"] = orig_value

    orig_value = gw_dict["ValueList"]
    del gw_dict["ValueList"]
    with pytest.raises(MpSchemaError):
        Maker.dict_to_tuple(gw_dict)
    gw_dict["ValueList"] = orig_value

    ######################################
    # MpSchemaError raised if attributes have incorrect type
    ######################################

    orig_value = gw_dict["TelemetryNameList"]
    gw_dict["TelemetryNameList"] = "This string is not a list."
    with pytest.raises(MpSchemaError):
        Maker.dict_to_tuple(gw_dict)
    gw_dict["TelemetryNameList"] = ["This string is not a TelemetryNameGtEnumSymbol."]
    with pytest.raises(MpSchemaError):
        Maker.dict_to_tuple(gw_dict)
    gw_dict["TelemetryNameList"] = orig_value

    orig_value = gw_dict["AboutNodeAliasList"]
    gw_dict["AboutNodeAliasList"] = "This string is not a list."
    with pytest.raises(MpSchemaError):
        Maker.dict_to_tuple(gw_dict)
    gw_dict["AboutNodeAliasList"] = [42]
    with pytest.raises(MpSchemaError):
        Maker.dict_to_tuple(gw_dict)
    gw_dict["AboutNodeAliasList"] = orig_value

    orig_value = gw_dict["ReportTimeUnixMs"]
    gw_dict["ReportTimeUnixMs"] = 1.1
    with pytest.raises(MpSchemaError):
        Maker.dict_to_tuple(gw_dict)
<<<<<<< HEAD
    gw_dict["ReportTimeUnixMs"] = orig_value
=======
    gw_dict["ReportTimeUnixMsGtEnumSymbol"] = orig_value
>>>>>>> 586cc61c

    orig_value = gw_dict["ValueList"]
    gw_dict["ValueList"] = "This string is not a list."
    with pytest.raises(MpSchemaError):
        Maker.dict_to_tuple(gw_dict)
    gw_dict["ValueList"] = [1.1]
    with pytest.raises(MpSchemaError):
        Maker.dict_to_tuple(gw_dict)
    gw_dict["ValueList"] = orig_value

    ######################################
    # MpSchemaError raised if TypeAlias is incorrect
    ######################################

    gw_dict["TypeAlias"] = "not the type alias"
    with pytest.raises(MpSchemaError):
        Maker.dict_to_tuple(gw_dict)

    ######################################
    # MpSchemaError raised if primitive attributes do not have appropriate property_format
    ######################################

    gw_dict["AboutNodeAliasList"] = ["a.b-h"]
    with pytest.raises(MpSchemaError):
        Maker.dict_to_tuple(gw_dict)
    gw_dict["AboutNodeAliasList"] = ["a.elt1.relay", "a.tank.temp0"]

    gw_dict["ReportTimeUnixMs"] = 1656245000
    with pytest.raises(MpSchemaError):
        Maker.dict_to_tuple(gw_dict)
    gw_dict["ReportTimeUnixMs"] = 1656363448000<|MERGE_RESOLUTION|>--- conflicted
+++ resolved
@@ -86,11 +86,7 @@
     gw_dict["ReportTimeUnixMs"] = 1.1
     with pytest.raises(MpSchemaError):
         Maker.dict_to_tuple(gw_dict)
-<<<<<<< HEAD
     gw_dict["ReportTimeUnixMs"] = orig_value
-=======
-    gw_dict["ReportTimeUnixMsGtEnumSymbol"] = orig_value
->>>>>>> 586cc61c
 
     orig_value = gw_dict["ValueList"]
     gw_dict["ValueList"] = "This string is not a list."
