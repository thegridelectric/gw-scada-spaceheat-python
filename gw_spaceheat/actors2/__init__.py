--- conflicted
+++ resolved
@@ -11,11 +11,8 @@
 from actors2.scada2 import Scada2
 from actors2.scada_interface import ScadaInterface
 from actors2.simple_sensor import SimpleSensor
-<<<<<<< HEAD
 from actors2.multipurpose_sensor import MultipurposeSensor
-=======
 from actors2.home_alone import HomeAlone
->>>>>>> ff270fcc
 
 __all__ = [
     "ScadaInterface",
