"""Implements PowerMeter via SyncThreadActor and PowerMeterDriverThread. A helper class, DriverThreadSetupHelper,
isolates code used only in PowerMeterDriverThread constructor. """

import asyncio
import time
import typing
from collections import OrderedDict
from typing import Optional, Dict, List

from actors2.actor import SyncThreadActor
from actors2.message import GsPwrMessage, MultipurposeSensorTelemetryMessage
from actors2.scada_interface import ScadaInterface
from config import ScadaSettings
from data_classes.components.electric_meter_component import ElectricMeterComponent
from data_classes.components.resistive_heater_component import ResistiveHeaterComponent
from data_classes.hardware_layout import HardwareLayout
from data_classes.sh_node import ShNode
from drivers.power_meter.gridworks_sim_pm1__power_meter_driver import (
    GridworksSimPm1_PowerMeterDriver,
)
from drivers.power_meter.openenergy_emonpi__power_meter_driver import (
    OpenenergyEmonpi_PowerMeterDriver,
)
from drivers.power_meter.power_meter_driver import PowerMeterDriver
from drivers.power_meter.schneiderelectric_iem3455__power_meter_driver import (
    SchneiderElectricIem3455_PowerMeterDriver,
)
from drivers.power_meter.unknown_power_meter_driver import UnknownPowerMeterDriver
from named_tuples.telemetry_tuple import TelemetryTuple
from proactor.sync_thread import SyncAsyncInteractionThread, SyncAsyncQueueWriter
from schema.enums.make_model.spaceheat_make_model_100 import MakeModel
from schema.enums.role.sh_node_role_110 import Role
from schema.enums.telemetry_name.spaceheat_telemetry_name_100 import TelemetryName
from schema.enums.unit.spaceheat_unit_100 import Unit
from schema.gt.gt_eq_reporting_config.gt_eq_reporting_config import GtEqReportingConfig
from schema.gt.gt_eq_reporting_config.gt_eq_reporting_config_maker import (
    GtEqReportingConfig_Maker,
)
from schema.gt.gt_powermeter_reporting_config.gt_powermeter_reporting_config_maker import (
    GtPowermeterReportingConfig as ReportingConfig,
    GtPowermeterReportingConfig_Maker,
)


class DriverThreadSetupHelper:
    """A helper class to isolate code only used in construction of PowerMeterDriverThread"""

    FASTEST_POWER_METER_POLL_PERIOD_MS = 40
    DEFAULT_ASYNC_REPORTING_THRESHOLD = 0.05

    node: ShNode
    settings: ScadaSettings
    hardware_layout: HardwareLayout
    component: ElectricMeterComponent

    def __init__(
        self,
        node: ShNode,
        settings: ScadaSettings,
        hardware_layout: HardwareLayout,
    ):
        if not isinstance(node.component, ElectricMeterComponent):
            raise ValueError(
                "ERROR. PowerMeterDriverThread requires node with ElectricMeterComponent. "
                f"Received node {node.alias} with componet type {type(node.component)}"
            )
        self.node = node
        self.settings = settings
        self.hardware_layout = hardware_layout
        self.component = typing.cast(ElectricMeterComponent, node.component)

    def make_eq_reporting_config(self) -> Dict[TelemetryTuple, GtEqReportingConfig]:
        eq_reporting_config: Dict[TelemetryTuple, GtEqReportingConfig] = OrderedDict()
        for about_node in self.hardware_layout.all_metered_nodes:
            eq_reporting_config[
                TelemetryTuple(
                    AboutNode=about_node,
                    SensorNode=self.node,
                    TelemetryName=TelemetryName.CURRENT_RMS_MICRO_AMPS,
                )
            ] = GtEqReportingConfig_Maker(
                sh_node_alias=about_node.alias,
                report_on_change=True,
                telemetry_name=TelemetryName.CURRENT_RMS_MICRO_AMPS,
                unit=Unit.AMPS_RMS,
                exponent=6,
                sample_period_s=self.settings.seconds_per_report,
                async_report_threshold=self.settings.async_power_reporting_threshold,
            ).tuple
            eq_reporting_config[
                TelemetryTuple(
                    AboutNode=about_node,
                    SensorNode=self.node,
                    TelemetryName=TelemetryName.POWER_W,
                )
            ] = GtEqReportingConfig_Maker(
                sh_node_alias=about_node.alias,
                report_on_change=True,
                telemetry_name=TelemetryName.POWER_W,
                unit=Unit.W,
                exponent=0,
                sample_period_s=self.settings.seconds_per_report,
                async_report_threshold=self.settings.async_power_reporting_threshold,
            ).tuple
        return eq_reporting_config

    def make_reporting_config(
        self, eq_reporting_config_list: List[GtEqReportingConfig]
    ) -> ReportingConfig:
        if self.component.cac.update_period_ms is None:
            poll_period_ms = self.FASTEST_POWER_METER_POLL_PERIOD_MS
        else:
            poll_period_ms = max(
                self.FASTEST_POWER_METER_POLL_PERIOD_MS,
                self.component.cac.update_period_ms,
            )
        return GtPowermeterReportingConfig_Maker(
            reporting_period_s=self.settings.seconds_per_report,
            poll_period_ms=poll_period_ms,
            hw_uid=self.component.hw_uid,
            electrical_quantity_reporting_config_list=eq_reporting_config_list,
        ).tuple

    def make_power_meter_driver(self) -> PowerMeterDriver:
        cac = self.component.cac
        if cac.make_model == MakeModel.UNKNOWNMAKE__UNKNOWNMODEL:
            driver = UnknownPowerMeterDriver(component=self.component)
        elif cac.make_model == MakeModel.SCHNEIDERELECTRIC__IEM3455:
            driver = SchneiderElectricIem3455_PowerMeterDriver(component=self.component)
        elif cac.make_model == MakeModel.GRIDWORKS__SIMPM1:
            driver = GridworksSimPm1_PowerMeterDriver(component=self.component)
        elif cac.make_model == MakeModel.OPENENERGY__EMONPI:
            driver = OpenenergyEmonpi_PowerMeterDriver(
                component=self.component, settings=self.settings
            )
        else:
            raise NotImplementedError(
                f"No ElectricMeter driver yet for {cac.make_model}"
            )
        return driver

    @classmethod
    def get_resistive_heater_component(cls, node: ShNode) -> ResistiveHeaterComponent:
        if node.role != Role.BOOST_ELEMENT:
            raise ValueError(
                "This function should only be called for nodes that are boost elements"
            )
        if not isinstance(node.component, ResistiveHeaterComponent):
            raise ValueError(
                f"Node component has type {type(node.component)}. Requires type ResistiveHeaterComponent"
            )
        return typing.cast(ResistiveHeaterComponent, node.component)

    @classmethod
    def get_resistive_heater_nameplate_power_w(cls, node: ShNode) -> int:
        return cls.get_resistive_heater_component(node).cac.nameplate_max_power_w

    @classmethod
    def get_resistive_heater_nameplate_current_amps(cls, node: ShNode) -> float:
        """Note that all ShNodes of role BOOST_ELEMENT must have a non-zero RatedVoltageV and have a component
        of type ResistiveHeaterComponent.  Likewise, all ResistiveHeaterCacs have a positive NamePlateMaxPower.
        This is enforced by schema and not checked here."""
        return cls.get_resistive_heater_nameplate_power_w(node) / node.rated_voltage_v

    def get_nameplate_telemetry_value(self) -> Dict[TelemetryTuple, int]:
        response_dict: Dict[TelemetryTuple, int] = {}
        for about_node in self.hardware_layout.all_resistive_heaters:
            current_tt = TelemetryTuple(
                AboutNode=about_node,
                SensorNode=self.node,
                TelemetryName=TelemetryName.CURRENT_RMS_MICRO_AMPS,
            )
            nameplate_current_amps = self.get_resistive_heater_nameplate_current_amps(
                node=about_node
            )
            response_dict[current_tt] = int(10**6 * nameplate_current_amps)

            power_tt = TelemetryTuple(
                AboutNode=about_node,
                SensorNode=self.node,
                TelemetryName=TelemetryName.POWER_W,
            )
            nameplate_power_w = self.get_resistive_heater_nameplate_power_w(
                node=about_node
            )
            response_dict[power_tt] = int(nameplate_power_w)
        return response_dict


class PowerMeterDriverThread(SyncAsyncInteractionThread):

    eq_reporting_config: Dict[TelemetryTuple, GtEqReportingConfig]
    reporting_config: ReportingConfig
    driver: PowerMeterDriver
    nameplate_telemetry_value: Dict[TelemetryTuple, int]
    last_reported_agg_power_w: Optional[int] = None
    last_reported_telemetry_value: Dict[TelemetryTuple, Optional[int]]
    latest_telemetry_value: Dict[TelemetryTuple, Optional[int]]
    _last_sampled_s: Dict[TelemetryTuple, Optional[int]]
    async_power_reporting_threshold: float
    _telemetry_destination: str
    _hardware_layout: HardwareLayout

    def __init__(
        self,
        node: ShNode,
        settings: ScadaSettings,
        hardware_layout: HardwareLayout,
        telemetry_destination: str,
        channel: SyncAsyncQueueWriter,
        responsive_sleep_step_seconds=0.01,
        daemon: bool = True,
    ):
        super().__init__(
            channel=channel,
            name=node.alias,
            responsive_sleep_step_seconds=responsive_sleep_step_seconds,
            daemon=daemon,
        )
        self._hardware_layout = hardware_layout
        self._telemetry_destination = telemetry_destination
<<<<<<< HEAD
        setup_helper = _DriverThreadSetupHelper(node, settings, hardware_layout)
=======
        setup_helper = DriverThreadSetupHelper(node, settings)
>>>>>>> 75854ccb
        self.eq_reporting_config = setup_helper.make_eq_reporting_config()
        self.reporting_config = setup_helper.make_reporting_config(
            list(self.eq_reporting_config.values())
        )
        self.driver = setup_helper.make_power_meter_driver()
        self.nameplate_telemetry_value = setup_helper.get_nameplate_telemetry_value()
        self.last_reported_agg_power_w: Optional[int] = None
        self.last_reported_telemetry_value = {
            tt: None for tt in self._hardware_layout.all_power_meter_telemetry_tuples
        }
        self.latest_telemetry_value = {
            tt: None for tt in self._hardware_layout.all_power_meter_telemetry_tuples
        }
        self._last_sampled_s = {
            tt: None for tt in self._hardware_layout.all_power_meter_telemetry_tuples
        }
        self.async_power_reporting_threshold = settings.async_power_reporting_threshold

    def _preiterate(self) -> None:
        self.driver.start()

    def _iterate(self) -> None:
        start_s = time.time()
        self.update_latest_value_dicts()
        if self.should_report_aggregated_power():
            self.report_aggregated_power_w()
        telemetry_tuple_report_list = [
            tpl
            for tpl in self._hardware_layout.all_power_meter_telemetry_tuples
            if self.should_report_telemetry_reading(tpl)
        ]
        if telemetry_tuple_report_list:
            self.report_sampled_telemetry_values(telemetry_tuple_report_list)
        sleep_time_ms = self.reporting_config.PollPeriodMs
        delta_ms = 1000 * (time.time() - start_s)
        if delta_ms < self.reporting_config.PollPeriodMs:
            sleep_time_ms -= delta_ms
        self._iterate_sleep_seconds = sleep_time_ms / 1000

    def update_latest_value_dicts(self):
        for tt in self._hardware_layout.all_power_meter_telemetry_tuples:
            self.latest_telemetry_value[tt] = self.driver.read_telemetry_value(
                tt.TelemetryName
            )

    def report_sampled_telemetry_values(
        self, telemetry_sample_report_list: List[TelemetryTuple]
    ):
        self._put_to_async_queue(
            MultipurposeSensorTelemetryMessage(
                src=self.name,
                dst=self._telemetry_destination,
                about_node_alias_list=list(
                    map(lambda x: x.AboutNode.alias, telemetry_sample_report_list)
                ),
                value_list=list(
                    map(
                        lambda x: self.latest_telemetry_value[x],
                        telemetry_sample_report_list,
                    )
                ),
                telemetry_name_list=list(
                    map(lambda x: x.TelemetryName, telemetry_sample_report_list)
                ),
            )
        )
        for tt in telemetry_sample_report_list:
            self._last_sampled_s[tt] = int(time.time())
            self.last_reported_telemetry_value[tt] = self.latest_telemetry_value[tt]

    def value_exceeds_async_threshold(self, telemetry_tuple: TelemetryTuple) -> bool:
        """This telemetry tuple is supposed to report asynchronously on change, with
        the amount of change required (as a function of the absolute max value) determined
        in the EqConfig.
        """
        telemetry_reporting_config = self.eq_reporting_config[telemetry_tuple]
        last_reported_value = self.last_reported_telemetry_value[telemetry_tuple]
        latest_telemetry_value = self.latest_telemetry_value[telemetry_tuple]
        abs_telemetry_delta = abs(latest_telemetry_value - last_reported_value)
        max_telemetry_value = self.nameplate_telemetry_value[telemetry_tuple]
        change_ratio = abs_telemetry_delta / max_telemetry_value
        if change_ratio > telemetry_reporting_config.AsyncReportThreshold:
            return True
        return False

    def should_report_telemetry_reading(self, telemetry_tuple: TelemetryTuple) -> bool:
        """The telemetry data should get reported synchronously once every SamplePeriodS, and also asynchronously
        on a big enough change - both configured in the eq_config (eq for electrical quantity) config for this
        telemetry tuple.

        Note that SamplePeriodS will often be 300 seconds, which will also match the duration of each status message
        the Scada sends up to the cloud (GtShSimpleStatus.ReportingPeriodS).  The Scada will likely do this at the
        top of every 5 minutes - but not the power meter.. The point of the synchronous reporting is to
        get at least one reading for this telemetry tuple in the Scada's status report; it does not need to be
        at the beginning or end of the status report time period.
        """
        if self.latest_telemetry_value[telemetry_tuple] is None:
            return False
        if (
            self._last_sampled_s[telemetry_tuple] is None
            or self.last_reported_telemetry_value[telemetry_tuple] is None
        ):
            return True
        if (
            time.time() - self._last_sampled_s[telemetry_tuple]
            > self.eq_reporting_config[telemetry_tuple].SamplePeriodS
        ):
            return True
        if self.value_exceeds_async_threshold(telemetry_tuple):
            return True
        return False

    @property
    def latest_agg_power_w(self) -> Optional[int]:
        """Tracks the sum of the power of the all the nodes whose power is getting measured by the power meter"""
        latest_power_list = [
            v
            for k, v in self.latest_telemetry_value.items()
            if k in self._hardware_layout.all_power_tuples
        ]
        if None in latest_power_list:
            return None
        return int(sum(latest_power_list))

    @property
    def nameplate_agg_power_w(self) -> int:
        nameplate_power_list = [
            v
            for k, v in self.nameplate_telemetry_value.items()
            if k in self._hardware_layout.all_power_tuples
        ]
        return int(sum(nameplate_power_list))

    def report_aggregated_power_w(self):
        self._put_to_async_queue(
            GsPwrMessage(
                src=self.name,
                dst=self._telemetry_destination,
                power=self.latest_agg_power_w,
            )
        )
        self.last_reported_agg_power_w = self.latest_agg_power_w

    def should_report_aggregated_power(self) -> bool:
        """Aggregated power is sent up asynchronously on change via a GsPwr message, and the last aggregated
        power sent up is recorded in self.last_reported_agg_power_w."""
        if self.latest_agg_power_w is None:
            return False
        if self.last_reported_agg_power_w is None:
            return True
        abs_power_delta = abs(self.latest_agg_power_w - self.last_reported_agg_power_w)
        change_ratio = abs_power_delta / self.nameplate_agg_power_w
        if change_ratio > self.async_power_reporting_threshold:
            return True
        return False


class PowerMeter(SyncThreadActor):
    def __init__(
        self,
        node: ShNode,
        services: ScadaInterface,
        settings: Optional[ScadaSettings] = None,
        loop: Optional[asyncio.AbstractEventLoop] = None,
    ):

        super().__init__(
            node=node,
            services=services,
            sync_thread=PowerMeterDriverThread(
                node=node,
                settings=services.settings if settings is None else settings,
                hardware_layout=services.hardware_layout,
                telemetry_destination=services.name,
                channel=SyncAsyncQueueWriter(
                    loop=loop if loop is not None else asyncio.get_event_loop(),
                    async_queue=services.async_receive_queue,
                ),
            ),
        )<|MERGE_RESOLUTION|>--- conflicted
+++ resolved
@@ -219,11 +219,7 @@
         )
         self._hardware_layout = hardware_layout
         self._telemetry_destination = telemetry_destination
-<<<<<<< HEAD
-        setup_helper = _DriverThreadSetupHelper(node, settings, hardware_layout)
-=======
-        setup_helper = DriverThreadSetupHelper(node, settings)
->>>>>>> 75854ccb
+        setup_helper = DriverThreadSetupHelper(node, settings, hardware_layout)
         self.eq_reporting_config = setup_helper.make_eq_reporting_config()
         self.reporting_config = setup_helper.make_reporting_config(
             list(self.eq_reporting_config.values())
