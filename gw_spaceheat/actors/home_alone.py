--- conflicted
+++ resolved
@@ -331,7 +331,7 @@
                 if self.state == HomeAloneState.Dormant:
                     # WakeUp: Dormant -> WaitingForTemperaturesOnPeak, but rename that ..
                     self.trigger_event(HomeAloneEvent.WakeUp)
-<<<<<<< HEAD
+                    self.initialize_relays()
             case WeatherForecast():
                 self.log("Received weather forecast")
                 self.weather = {
@@ -342,9 +342,6 @@
                     'avg_power': message.Payload.AvgPowerForecast,
                     'required_swt_deltaT': message.Payload.RswtDeltaTForecast,
                     }
-=======
-                    self.initialize_relays()
->>>>>>> c9be7cd0
         return Ok(True)
     
     def change_all_temps(self, temp_c) -> None:
