import asyncio
from typing import Any, Sequence
from enum import auto
import uuid
import time
import numpy as np
import dotenv
from datetime import datetime, timedelta
import pytz
from gw.enums import GwStrEnum
from gwproactor import QOS, Actor, ServicesInterface,  MonitoredName
from gwproactor.message import PatInternalWatchdogMessage
from gwproto import Message
from result import Ok, Result
from gwproto.message import Header
from transitions import Machine
from gwproto.data_classes.sh_node import ShNode
from gwproto.data_classes.house_0_names import H0N
from gwproto.enums import (ChangeRelayState, ChangeHeatPumpControl, ChangeAquastatControl, 
                           ChangeStoreFlowRelay, FsmReportType, MainAutoState)
from gwproto.named_types import (FsmEvent, MachineStates, FsmAtomicReport,
                                 FsmFullReport, ScadaParams)
from actors.config import ScadaSettings


class HomeAloneState(GwStrEnum):
    WaitingForTemperaturesOnPeak = auto()
    WaitingForTemperaturesOffPeak = auto()
    HpOnStoreOff = auto()
    HpOnStoreCharge = auto()
    HpOffStoreOff = auto()
    HpOffStoreDischarge = auto()

    @classmethod
    def enum_name(cls) -> str:
        return "home.alone.state"


class HomeAloneEvent(GwStrEnum):
    OnPeakStart = auto()
    OffPeakStart = auto()
    OnPeakBufferFull = auto()
    OffPeakBufferFullStorageNotReady = auto()
    OffPeakBufferFullStorageReady = auto()
    OffPeakBufferEmpty = auto()
    OnPeakBufferEmpty = auto()
    OffPeakStorageReady = auto()
    OffPeakStorageNotReady = auto()
    TemperaturesAvailable = auto()

    @classmethod
    def enum_name(cls) -> str:
        return "home.alone.event"


class HomeAlone(Actor):
    
    states = [
        "WaitingForTemperaturesOnPeak",
        "WaitingForTemperaturesOffPeak",
        "HpOnStoreOff",
        "HpOnStoreCharge",
        "HpOffStoreOff",
        "HpOffStoreDischarge",
    ]

    transitions = [
        # Waiting for temperatures onpeak
        {"trigger": "OffPeakStart", "source": "WaitingForTemperaturesOnPeak", "dest": "WaitingForTemperaturesOffPeak"},
        {"trigger": "OnPeakBufferEmpty", "source": "WaitingForTemperaturesOnPeak", "dest": "HpOffStoreDischarge"},
        {"trigger": "OnPeakBufferFull", "source": "WaitingForTemperaturesOnPeak", "dest": "HpOffStoreOff"},
        {"trigger": "OffPeakBufferEmpty", "source": "WaitingForTemperaturesOnPeak", "dest": "HpOnStoreOff"},
        {"trigger": "OffPeakBufferFullStorageReady", "source": "WaitingForTemperaturesOnPeak", "dest": "HpOffStoreOff"},
        {"trigger": "OffPeakBufferFullStorageNotReady", "source": "WaitingForTemperaturesOnPeak", "dest": "HpOnStoreCharge"},
        # Waiting for temperatures offpeak
        {"trigger": "OnPeakStart", "source": "WaitingForTemperaturesOffPeak", "dest": "WaitingForTemperaturesOnPeak"},
        {"trigger": "OnPeakBufferEmpty", "source": "WaitingForTemperaturesOffPeak", "dest": "HpOffStoreDischarge"},
        {"trigger": "OnPeakBufferFull", "source": "WaitingForTemperaturesOffPeak", "dest": "HpOffStoreOff"},
        {"trigger": "OffPeakBufferEmpty", "source": "WaitingForTemperaturesOffPeak", "dest": "HpOnStoreOff"},
        {"trigger": "OffPeakBufferFullStorageReady", "source": "WaitingForTemperaturesOffPeak", "dest": "HpOffStoreOff"},
        {"trigger": "OffPeakBufferFullStorageNotReady", "source": "WaitingForTemperaturesOffPeak", "dest": "HpOnStoreCharge"},
        # Starting at: HP on, Store off ============= HP -> buffer
        {"trigger": "OffPeakBufferFullStorageNotReady", "source": "HpOnStoreOff", "dest": "HpOnStoreCharge"},
        {"trigger": "OffPeakBufferFullStorageReady", "source": "HpOnStoreOff", "dest": "HpOffStoreOff"},
        {"trigger": "OnPeakStart", "source": "HpOnStoreOff", "dest": "HpOffStoreOff"},
        # Starting at: HP on, Store charging ======== HP -> storage
        {"trigger": "OffPeakBufferEmpty", "source": "HpOnStoreCharge", "dest": "HpOnStoreOff"},
        {"trigger": "OffPeakStorageReady", "source": "HpOnStoreCharge", "dest": "HpOffStoreOff"},
        {"trigger": "OnPeakStart", "source": "HpOnStoreCharge", "dest": "HpOffStoreOff"},
        # Starting at: HP off, Store off ============ idle
        {"trigger": "OnPeakBufferEmpty", "source": "HpOffStoreOff", "dest": "HpOffStoreDischarge"},
        {"trigger": "OffPeakBufferEmpty", "source": "HpOffStoreOff", "dest": "HpOnStoreOff"},
        {"trigger": "OffPeakStorageNotReady", "source": "HpOffStoreOff", "dest": "HpOnStoreCharge"},
        # Starting at: Hp off, Store discharging ==== Storage -> buffer
        {"trigger": "OnPeakBufferFull", "source": "HpOffStoreDischarge", "dest": "HpOffStoreOff"},
        {"trigger": "OffPeakStart", "source": "HpOffStoreDischarge", "dest": "HpOffStoreOff"},
    ]

    def __init__(self, name: str, services: ServicesInterface):
        super().__init__(name, services)
        self.settings: ScadaSettings = self.services.settings
        self.dotenv_filepath = dotenv.find_dotenv()
        self._stop_requested: bool = False
        self.main_loop_sleep_seconds = 60
        self.hardware_layout = self._services.hardware_layout
        self.temperature_channel_names = [
            'buffer-depth1', 'buffer-depth2', 'buffer-depth3', 'buffer-depth4', 
            'tank1-depth1', 'tank1-depth2', 'tank1-depth3', 'tank1-depth4', 
            'tank2-depth1', 'tank2-depth2', 'tank2-depth3', 'tank2-depth4', 
            'tank3-depth1', 'tank3-depth2', 'tank3-depth3', 'tank3-depth4',
            'hp-ewt', 'hp-lwt', 'dist-swt', 'dist-rwt', 
            'buffer-cold-pipe', 'buffer-hot-pipe', 'store-cold-pipe', 'store-hot-pipe',
            ]
        self.temperatures_available = False
        self.storage_declared_ready = False
        # Relays
        self.hp_scada_ops_relay: ShNode = self.hardware_layout.node(H0N.hp_scada_ops_relay)
        self.hp_failsafe_relay: ShNode = self.hardware_layout.node(H0N.hp_failsafe_relay)
        self.aquastat_ctrl_relay: ShNode = self.hardware_layout.node(H0N.aquastat_ctrl_relay)
        self.store_pump_failsafe: ShNode = self.hardware_layout.node(H0N.store_pump_failsafe)
        self.store_charge_discharge_relay: ShNode = self.hardware_layout.node(H0N.store_charge_discharge_relay)
        self.machine = Machine(
            model=self,
            states=HomeAlone.states,
            transitions=HomeAlone.transitions,
            initial=HomeAloneState.WaitingForTemperaturesOnPeak.value,
            send_event=True,
<<<<<<< HEAD
        )
        # House parameters
        self.temp_drop_function = [20,0] #TODO
        # In simulation vs in a real house
        self.simulation = True
        self.main_loop_sleep_seconds = 60

        # Read House parameters from the .env file
        self.swt_coldest_hour = self.settings.swt_coldest_hour
        self.average_power_coldest_hour_kw = self.settings.average_power_coldest_hour_kw
        self.buffer_empty = self.settings.buffer_empty
        self.buffer_full = self.settings.buffer_full
        self.timezone = pytz.timezone(self.settings.timezone_str)
        self.log(f"self.swt_coldest_hour: {self.swt_coldest_hour}")
        self.log(f"self.average_power_coldest_hour_kw : {self.average_power_coldest_hour_kw }")
        self.log(f"self.buffer_empty: {self.buffer_empty}")
        self.log(f"self.buffer_full: {self.buffer_full}")
=======
        )        
        # House parameters in the .env file
        self.is_simulated = self.settings.is_simulated
        self.timezone = pytz.timezone(self.settings.timezone_str)
        self.latitude = self.settings.latitude
        self.longitude = self.settings.longitude
        self.alpha = self.settings.alpha
        self.beta = self.settings.beta
        self.gamma = self.settings.gamma
        self.hp_max_kw_th = self.settings.hp_max_kw_th
        self.no_power_rswt = self.settings.no_power_rswt
        self.intermediate_power = self.settings.intermediate_power
        self.intermediate_rswt = self.settings.intermediate_rswt
        self.dd_power = self.settings.dd_power
        self.dd_rswt = self.settings.dd_rswt
        self.dd_delta_t = self.settings.dd_delta_t
        self.log(f"self.timezone: {self.timezone}")
        self.log(f"self.latitude: {self.latitude}")
        self.log(f"self.longitude: {self.longitude}")
        self.log(f"self.alpha: {self.alpha}")
        self.log(f"self.beta: {self.beta}")
        self.log(f"self.gamma: {self.gamma}")
        self.log(f"self.hp_max_kw_th: {self.hp_max_kw_th}")
        self.log(f"self.no_power_rswt: {self.no_power_rswt}")
        self.log(f"self.intermediate_power: {self.intermediate_power}")
        self.log(f"self.intermediate_rswt: {self.intermediate_rswt}")
        self.log(f"self.dd_power: {self.dd_power}")
        self.log(f"self.dd_rswt: {self.dd_rswt}")
        self.log(f"self.dd_delta_t: {self.dd_delta_t}")
        self.log(f"self.is_simulated: {self.is_simulated}")
        # Find the quadratic function that finds heating power from RSWT
        x_rswt = np.array([self.no_power_rswt, self.intermediate_rswt, self.dd_rswt])
        y_hpower = np.array([0, self.intermediate_power, self.dd_power])
        A = np.vstack([x_rswt**2, x_rswt, np.ones_like(x_rswt)]).T
        self.rswt_quadratic_params = np.linalg.solve(A, y_hpower)
        self.log(f"self.rswt_quadratic_params: {self.rswt_quadratic_params}")
        # Get the weather forecast
        self.weather = None
        self.weather_long = None
        self.get_weather()
>>>>>>> 21ab3076

    def trigger_event(self, event: HomeAloneEvent) -> None:
        now_ms = int(time.time() * 1000)
        orig_state = self.state
        self.trigger(event)
        self.log(f"{event}: {orig_state} -> {self.state}")
        self._send_to(
            self.services._layout.nodes[H0N.primary_scada],
            MachineStates(
                MachineHandle=self.node.handle,
                StateEnum=HomeAloneState.enum_name(),
                StateList=[self.state],
                UnixMsList=[now_ms],
            ),
        )

        # Could update this to receive back reports from the relays and
        # add them to the report.
        trigger_id = str(uuid.uuid4())
        self._send_to(self.services._layout.nodes[H0N.primary_scada],
                FsmFullReport(
                    FromName=self.name,
                    TriggerId=trigger_id,
                    AtomicList=[
                        FsmAtomicReport(
                            MachineHandle=self.node.handle,
                            StateEnum=HomeAloneState.enum_name(),
                            ReportType=FsmReportType.Event,
                            EventEnum=HomeAloneEvent.enum_name(),
                            Event=event,
                            FromState=orig_state,
                            ToState=self.state,
                            UnixTimeMs=now_ms,
                            TriggerId=trigger_id,
                        )
                    ]
                ))

    @property
    def monitored_names(self) -> Sequence[MonitoredName]:
        return [MonitoredName(self.name, 300)]
        #return [MonitoredName(self.name, self.main_loop_sleep_seconds * 2.1)]

    async def main(self):

        await asyncio.sleep(2)
        self.initialize_relays()

        while not self._stop_requested:
            #self.log("PATTING HOME ALONE WATCHDOG")
            self._send(PatInternalWatchdogMessage(src=self.name))

            if self.services.auto_state != MainAutoState.HomeAlone:
                self.log("State: DORMANT")
            else:
                self.log(f"State: {self.state}")
                previous_state = self.state

                if self.is_onpeak():
                    self.storage_declared_ready = False

                self.get_latest_temperatures()

                if (self.state==HomeAloneState.WaitingForTemperaturesOnPeak 
                    or self.state==HomeAloneState.WaitingForTemperaturesOffPeak):
                    if self.temperatures_available:
                        if self.is_onpeak():
                            if self.is_buffer_empty():
                                if self.is_storage_colder_than_buffer():
                                    self.trigger_event(HomeAloneEvent.OnPeakBufferFull.value)
                                else:
                                    self.trigger_event(HomeAloneEvent.OnPeakBufferEmpty.value)
                            else:
                                self.trigger_event(HomeAloneEvent.OnPeakBufferFull.value)
                        else:
                            if self.is_buffer_empty():
                                self.trigger_event(HomeAloneEvent.OffPeakBufferEmpty.value)
                            else:
                                if self.is_storage_ready():
                                    self.trigger_event(HomeAloneEvent.OffPeakBufferFullStorageReady)
                                else:
                                    self.trigger_event(HomeAloneEvent.OffPeakBufferFullStorageNotReady)
                    elif self.state==HomeAloneState.WaitingForTemperaturesOffPeak:
                        if self.is_onpeak():
                            self.trigger_event(HomeAloneEvent.OnPeakStart.value)
                    else:
                        if not self.is_onpeak():
                            self.trigger_event(HomeAloneEvent.OffPeakStart.value)

                elif self.state==HomeAloneState.HpOnStoreOff.value:
                    if self.is_onpeak():
                        self.trigger_event(HomeAloneEvent.OnPeakStart.value)
                    elif self.is_buffer_full():
                        if self.is_storage_ready():
                            self.trigger_event(HomeAloneEvent.OffPeakBufferFullStorageReady.value)
                        else:
                            self.trigger_event(HomeAloneEvent.OffPeakBufferFullStorageNotReady.value)
                    
                elif self.state==HomeAloneState.HpOnStoreCharge.value:
                    if self.is_onpeak():
                        self.trigger_event(HomeAloneEvent.OnPeakStart.value)
                    elif self.is_buffer_empty():
                        self.trigger_event(HomeAloneEvent.OffPeakBufferEmpty.value)
                    elif self.is_storage_ready():
                        self.trigger_event(HomeAloneEvent.OffPeakStorageReady.value)
                    
                elif self.state==HomeAloneState.HpOffStoreOff.value:
                    if self.is_onpeak():
                        if self.is_buffer_empty():
                            if not self.is_storage_colder_than_buffer():
                                self.trigger_event(HomeAloneEvent.OnPeakBufferEmpty.value)
                    else:
                        if self.is_buffer_empty():
                            self.trigger_event(HomeAloneEvent.OffPeakBufferEmpty.value)
                        elif not self.is_storage_ready():
                            if self.storage_declared_ready:
                                self.log("The storage was already declared ready during this off-peak period")
                            else:
                                self.trigger_event(HomeAloneEvent.OffPeakStorageNotReady.value)

                elif self.state==HomeAloneState.HpOffStoreDischarge.value:
                    if not self.is_onpeak():
                        self.trigger_event(HomeAloneEvent.OffPeakStart.value)
                    elif self.is_buffer_full() or self.is_storage_colder_than_buffer():
                        self.trigger_event(HomeAloneEvent.OnPeakBufferFull.value)

                if self.state != previous_state:                    
                    self.update_relays(previous_state)

            await asyncio.sleep(self.main_loop_sleep_seconds)

    def update_relays(self, previous_state):
        if self.state==HomeAloneState.WaitingForTemperaturesOnPeak.value:
            self._turn_off_HP()
        if "HpOn" not in previous_state and "HpOn" in self.state:
            self._turn_on_HP()
        if "HpOff" not in previous_state and "HpOff" in self.state:
            self._turn_off_HP()
        if "StoreDischarge" in self.state:
            self._turn_on_store()
        if "StoreDischarge" not in self.state:
            self._turn_off_store()
        if "StoreCharge" not in previous_state and "StoreCharge" in self.state:
            self._valved_to_charge_store()
        if "StoreCharge" in previous_state and "StoreCharge" not in self.state:
            self._valved_to_discharge_store()
        
    def _turn_on_HP(self):
        event = FsmEvent(
            FromHandle=self.node.handle,
            ToHandle=self.hp_scada_ops_relay.handle,
            EventType=ChangeRelayState.enum_name(),
            EventName=ChangeRelayState.CloseRelay,
            SendTimeUnixMs=int(time.time()*1000),
            TriggerId=str(uuid.uuid4()),
            )
        self._send_to(self.hp_scada_ops_relay, event)
        self.log(f"{self.node.handle} sending CloseRelay to Hp ScadaOps {H0N.hp_scada_ops_relay}")

    def _turn_off_HP(self):
        event = FsmEvent(
            FromHandle=self.node.handle,
            ToHandle=self.hp_scada_ops_relay.handle,
            EventType=ChangeRelayState.enum_name(),
            EventName=ChangeRelayState.OpenRelay,
            SendTimeUnixMs=int(time.time()*1000),
            TriggerId=str(uuid.uuid4()),
            )
        self._send_to(self.hp_scada_ops_relay, event)
        self.log(f"{self.node.handle} sending OpenRelay to Hp ScadaP[s {H0N.hp_scada_ops_relay}")

    def _turn_on_store(self):
        event = FsmEvent(
            FromHandle=self.node.handle,
            ToHandle=self.store_pump_failsafe.handle,
            EventType=ChangeRelayState.enum_name(),
            EventName=ChangeRelayState.CloseRelay,
            SendTimeUnixMs=int(time.time()*1000),
            TriggerId=str(uuid.uuid4()),
            )
        self._send_to(self.store_pump_failsafe, event)
        self.log(f"{self.node.handle} sending CloseRelay to StorePump OnOff {H0N.store_pump_failsafe}")


    def _turn_off_store(self):
        event = FsmEvent(
            FromHandle=self.node.handle,
            ToHandle=self.store_pump_failsafe.handle,
            EventType=ChangeRelayState.enum_name(),
            EventName=ChangeRelayState.OpenRelay,
            SendTimeUnixMs=int(time.time()*1000),
            TriggerId=str(uuid.uuid4()),
            )
        self._send_to(self.store_pump_failsafe, event)
        self.log(f"{self.node.handle} sending OpenRelay to StorePump OnOff {H0N.store_pump_failsafe}")


    def _valved_to_charge_store(self):
        event = FsmEvent(
            FromHandle=self.node.handle,
            ToHandle=self.store_charge_discharge_relay.handle,
            EventType=ChangeStoreFlowRelay.enum_name(),
            EventName=ChangeStoreFlowRelay.ChargeStore,
            SendTimeUnixMs=int(time.time()*1000),
            TriggerId=str(uuid.uuid4()),
            )
        self._send_to(self.store_charge_discharge_relay, event)
        self.log(f"{self.node.handle} sending ChargeStore to Store ChargeDischarge {H0N.store_charge_discharge_relay}")

    def _valved_to_discharge_store(self):
        event = FsmEvent(
            FromHandle=self.node.handle,
            ToHandle=self.store_charge_discharge_relay.handle,
            EventType=ChangeStoreFlowRelay.enum_name(),
            EventName=ChangeStoreFlowRelay.DischargeStore,
            SendTimeUnixMs=int(time.time()*1000),
            TriggerId=str(uuid.uuid4()),
            )
        self._send_to(self.store_charge_discharge_relay, event)
        self.log(f"{self.node.handle} sending DischargeStore to Store ChargeDischarge {H0N.store_charge_discharge_relay}")

    def start(self) -> None:
        self.services.add_task(
            asyncio.create_task(self.main(), name="HomeAlone keepalive")
        )

    def stop(self) -> None:
        self._stop_requested = True
        
    async def join(self):
        ...

    def process_message(self, message: Message) -> Result[bool, BaseException]:
        match message.Payload:
            case ScadaParams():
                self._process_scada_params(message.Payload)
        return Ok(True)
    
    def update_env_variable(self, variable, new_value):
        if not self.dotenv_filepath:
            self.log("Couldn't find a .env file!")
            return
        with open(self.dotenv_filepath, 'r') as file:
            lines = file.readlines()
        with open(self.dotenv_filepath, 'w') as file:
            for line in lines:
                if line.startswith(f"{variable}="):
                    file.write(f"{variable}={new_value}\n")
                else:
                    file.write(line)

    def _process_scada_params(self, message: ScadaParams) -> None:
        self.log("Got ScadaParams - check h.latest")
        self.latest = message
<<<<<<< HEAD
        if hasattr(message, "SwtColdestHr"):
            old = self.swt_coldest_hour
            self.swt_coldest_hour = message.SwtColdestHr
            self.update_env_variable('SCADA_SWT_COLDEST_HOUR', self.swt_coldest_hour)
            response = ScadaParams(
                FromGNodeAlias=self.hardware_layout.scada_g_node_alias,
                FromName=self.name,
                ToName=message.FromName,
                UnixTimeMs=int(time.time() * 1000),
                MessageId=message.MessageId,
                OldSwtColdestHr=old,
                NewSwtColdestHr=self.swt_coldest_hour
            )
            self.log(f"Sending back {response}")
            self.send_to_atn(response)
        if hasattr(message, "AveragePowerColdestHourKw"):
            old = self.average_power_coldest_hour_kw
            self.average_power_coldest_hour_kw = message.AveragePowerColdestHourKw
            self.update_env_variable('SCADA_AVERAGE_POWER_COLDEST_HOUR_KW', self.average_power_coldest_hour_kw)
            response = ScadaParams(
                FromGNodeAlias=self.hardware_layout.scada_g_node_alias,
                FromName=self.name,
                ToName=message.FromName,
                UnixTimeMs=int(time.time() * 1000),
                MessageId=message.MessageId,
                OldAveragePowerColdestHourKw=old,
                NewAveragePowerColdestHourKw=self.average_power_coldest_hour_kw
            )
            self.log(f"Sending back {response}")
            self.send_to_atn(response)
        if hasattr(message, "BufferEmpty"):
            old = self.buffer_empty
            self.buffer_empty = message.BufferEmpty
            self.update_env_variable('SCADA_BUFFER_EMPTY', self.buffer_empty)
            response = ScadaParams(
                FromGNodeAlias=self.hardware_layout.scada_g_node_alias,
                FromName=self.name,
                ToName=message.FromName,
                UnixTimeMs=int(time.time() * 1000),
                MessageId=message.MessageId,
                OldBufferEmpty=old,
                NewBufferEmpty=self.buffer_empty
            )
            self.log(f"Sending back {response}")
            self.send_to_atn(response)
        if hasattr(message, "BufferFull"):
            old = self.buffer_full
            self.buffer_full = message.BufferFull
            self.update_env_variable('SCADA_BUFFER_FULL', self.buffer_full)
            response = ScadaParams(
                FromGNodeAlias=self.hardware_layout.scada_g_node_alias,
                FromName=self.name,
                ToName=message.FromName,
                UnixTimeMs=int(time.time() * 1000),
                MessageId=message.MessageId,
                OldBufferFull=old,
                NewBufferFull=self.buffer_full
            )
            self.log(f"Sending back {response}")
            self.send_to_atn(response)
=======
        # if hasattr(message, "SwtColdestHr"):
        #     old = self.swt_coldest_hour
        #     self.swt_coldest_hour = message.SwtColdestHr
        #     self.update_env_variable('SCADA_SWT_COLDEST_HOUR', self.swt_coldest_hour)
        #     response = ScadaParams(
        #         FromGNodeAlias=self.hardware_layout.scada_g_node_alias,
        #         FromName=self.name,
        #         ToName=message.FromName,
        #         UnixTimeMs=int(time.time() * 1000),
        #         MessageId=message.MessageId,
        #         OldSwtColdestHr=old,
        #         NewSwtColdestHr=self.swt_coldest_hour
        #     )
        #     self.log(f"Sending back {response}")
        #     self.send_to_atn(response)
        # if hasattr(message, "AveragePowerColdestHourKw"):
        #     old = self.average_power_coldest_hour_kw
        #     self.average_power_coldest_hour_kw = message.AveragePowerColdestHourKw
        #     self.update_env_variable('SCADA_AVERAGE_POWER_COLDEST_HOUR_KW', self.average_power_coldest_hour_kw)
        #     response = ScadaParams(
        #         FromGNodeAlias=self.hardware_layout.scada_g_node_alias,
        #         FromName=self.name,
        #         ToName=message.FromName,
        #         UnixTimeMs=int(time.time() * 1000),
        #         MessageId=message.MessageId,
        #         OldAveragePowerColdestHourKw=old,
        #         NewAveragePowerColdestHourKw=self.average_power_coldest_hour_kw
        #     )
        #     self.log(f"Sending back {response}")
        #     self.send_to_atn(response)
        # if hasattr(message, "BufferEmpty"):
        #     old = self.buffer_empty
        #     self.buffer_empty = message.BufferEmpty
        #     self.update_env_variable('SCADA_BUFFER_EMPTY', self.buffer_empty)
        #     response = ScadaParams(
        #         FromGNodeAlias=self.hardware_layout.scada_g_node_alias,
        #         FromName=self.name,
        #         ToName=message.FromName,
        #         UnixTimeMs=int(time.time() * 1000),
        #         MessageId=message.MessageId,
        #         OldBufferEmpty=old,
        #         NewBufferEmpty=self.buffer_empty
        #     )
        #     self.log(f"Sending back {response}")
        #     self.send_to_atn(response)
        # if hasattr(message, "BufferFull"):
        #     old = self.buffer_full
        #     self.buffer_full = message.BufferFull
        #     self.update_env_variable('SCADA_BUFFER_FULL', self.buffer_full)
        #     response = ScadaParams(
        #         FromGNodeAlias=self.hardware_layout.scada_g_node_alias,
        #         FromName=self.name,
        #         ToName=message.FromName,
        #         UnixTimeMs=int(time.time() * 1000),
        #         MessageId=message.MessageId,
        #         OldBufferFull=old,
        #         NewBufferFull=self.buffer_full
        #     )
        #     self.log(f"Sending back {response}")
        #     self.send_to_atn(response)
>>>>>>> 21ab3076

    def change_all_temps(self, temp_c) -> None:
        if self.is_simulated:
            for channel_name in self.temperature_channel_names:
                self.change_temp(channel_name, temp_c)
        else:
            print("This function is only available in simulation")

    def change_temp(self, channel_name, temp_c) -> None:
        if self.is_simulated:
            self.latest_temperatures[channel_name] = temp_c * 1000
        else:
            print("This function is only available in simulation")

    def fill_missing_store_temps(self):
        all_store_layers = sorted([x for x in self.temperature_channel_names if 'tank' in x])
        for layer in all_store_layers:
            if (layer not in self.latest_temperatures 
            or self.to_fahrenheit(self.latest_temperatures[layer]/1000) < 70
            or self.to_fahrenheit(self.latest_temperatures[layer]/1000) > 200):
                self.latest_temperatures[layer] = None
        if 'store-cold-pipe' in self.latest_temperatures:
            value_below = self.latest_temperatures['store-cold-pipe']
        else:
            value_below = 0
        for layer in sorted(all_store_layers, reverse=True):
            if self.latest_temperatures[layer] is None:
                self.latest_temperatures[layer] = value_below
            value_below = self.latest_temperatures[layer]  
        self.latest_temperatures = {k:self.latest_temperatures[k] for k in sorted(self.latest_temperatures)}

    def get_latest_temperatures(self):
        self.latest_temperatures = {
            x: self.services._data.latest_channel_values[x] 
            for x in self.temperature_channel_names
            if x in self.services._data.latest_channel_values
            and self.services._data.latest_channel_values[x] is not None
            }
        if list(self.latest_temperatures.keys()) == self.temperature_channel_names:
            self.temperatures_available = True
            print('Temperatures available')
        else:
            self.temperatures_available = False
            print('Some temperatures are missing')
            all_buffer = [x for x in self.temperature_channel_names if 'buffer-depth' in x]
            available_buffer = [x for x in list(self.latest_temperatures.keys()) if 'buffer-depth' in x]
            if all_buffer == available_buffer:
                print("But all the buffer temperatures are available")
                self.fill_missing_store_temps()
                print("Successfully filled in the missing storage temperatures.")
                self.temperatures_available = True
    
    def initialize_relays(self):
        if self.is_onpeak:
            self._turn_off_HP()
        event = FsmEvent(
            FromHandle=self.node.handle,
            ToHandle=self.hp_failsafe_relay.handle,
            EventType=ChangeHeatPumpControl.enum_name(),
            EventName=ChangeHeatPumpControl.SwitchToScada,
            SendTimeUnixMs=int(time.time()*1000),
            TriggerId=str(uuid.uuid4()),
            )
        self._send_to(self.hp_failsafe_relay, event)
        self.log(f"{self.node.handle} sending SwitchToScada to Hp Failsafe {H0N.hp_failsafe_relay}")
        event = FsmEvent(
            FromHandle=self.node.handle,
            ToHandle=self.aquastat_ctrl_relay.handle,
            EventType=ChangeAquastatControl.enum_name(),
            EventName=ChangeAquastatControl.SwitchToScada,
            SendTimeUnixMs=int(time.time()*1000),
            TriggerId=str(uuid.uuid4()),
            )
        self._send_to(self.aquastat_ctrl_relay, event)
        self.log(f"{self.node.handle} sending SwitchToScada to Aquastat Ctrl {H0N.aquastat_ctrl_relay}")

    def is_onpeak(self) -> bool:
        time_now = datetime.now(self.timezone)
        time_in_2min = time_now + timedelta(minutes=2)
        peak_hours = [7,8,9,10,11] + [16,17,18,19]
        if (time_now.hour in peak_hours or time_in_2min.hour in peak_hours
            and time_now.weekday() < 5):
            self.log("On-peak")
            return True
        else:
            self.log("Not on-peak")
            return False

    def is_buffer_empty(self) -> bool:
        if 'buffer-depth2' in self.latest_temperatures:
            buffer_empty_temp = 'buffer-depth2'
        elif 'dist-swt' in self.latest_temperatures:
            buffer_empty_temp = 'dist-swt'
        else:
<<<<<<< HEAD
            # TODO send an alert
            print("ALERT we can't know if the buffer is empty")
=======
            self.alert("Impossible to know if the buffer is empty!")
>>>>>>> 21ab3076
            return False
        max_rswt_next_3hours = max(self.weather['required_swt'][:3])
        min_buffer = round(max_rswt_next_3hours - self.delta_T(max_rswt_next_3hours),1)
        if self.latest_temperatures[buffer_empty_temp]/1000*9/5+32 < min_buffer: # TODO use to_fahrenheit()
            self.log(f"Buffer empty ({buffer_empty_temp}: {round(self.latest_temperatures[buffer_empty_temp]/1000*9/5+32,1)} < {min_buffer} F)")
            return True
        else:
            self.log(f"Buffer not empty ({buffer_empty_temp}: {round(self.latest_temperatures[buffer_empty_temp]/1000*9/5+32,1)} >= {min_buffer} F)")
            return False            
    
    def is_buffer_full(self) -> bool:
        if 'buffer-depth4' in self.latest_temperatures:
            buffer_full_temp = 'buffer-depth4'
        elif 'buffer-cold-pipe' in self.latest_temperatures:
            buffer_full_temp = 'buffer-cold-pipe'
        elif "StoreDischarge" in self.state and 'store-cold-pipe' in self.latest_temperatures:
            buffer_full_temp = 'store-cold-pipe'
        elif 'hp-ewt' in self.latest_temperatures:
            buffer_full_temp = 'hp-ewt'
        else:
<<<<<<< HEAD
            if 'buffer-cold-pipe' in self.latest_temperatures:
                buffer_full_temp = 'buffer-cold-pipe'
            elif "StoreDischarge" in self.state and 'store-cold-pipe' in self.latest_temperatures:
                buffer_full_temp = 'store-cold-pipe'
            elif 'hp-ewt' in self.latest_temperatures:
                buffer_full_temp = 'hp-ewt'
            else:
                # TODO send an alert
                print("ALERT we can't know if the buffer is full")
                return False
        
        if self.latest_temperatures[buffer_full_temp]/1000*9/5+32 > self.buffer_full:
            print(f"Buffer full (layer 4: {round(self.latest_temperatures[buffer_full_temp]/1000*9/5+32,1)}F)")
=======
            self.alert("Impossible to know if the buffer is full!")
            return False
        max_buffer = round(max(self.weather['required_swt'][:3]),1)
        if self.latest_temperatures[buffer_full_temp]/1000*9/5+32 > max_buffer: # TODO use to_fahrenheit()
            self.log(f"Buffer full (layer 4: {round(self.latest_temperatures[buffer_full_temp]/1000*9/5+32,1)} > {max_buffer} F)")
>>>>>>> 21ab3076
            return True
        else:
            self.log(f"Buffer not full (layer 4: {round(self.latest_temperatures[buffer_full_temp]/1000*9/5+32,1)} <= {max_buffer} F)")
            return False
<<<<<<< HEAD
=======

    def required_heating_power(self, oat, ws):
        r = self.alpha + self.beta*oat + self.gamma*ws
        return round(r,2) if r>0 else 0

    def required_swt(self,rhp):
        a, b, c = self.rswt_quadratic_params
        return round(-b/(2*a) + ((rhp-b**2/(4*a)+b**2/(2*a)-c)/a)**0.5,2)
        
    def get_weather(self):
        try:
            url = f"https://api.weather.gov/points/{self.latitude},{self.longitude}"
            response = requests.get(url)
            if response.status_code != 200:
                self.log(f"Error fetching weather data: {response.status_code}")
                return None
            data = response.json()
            forecast_hourly_url = data['properties']['forecastHourly']
            forecast_response = requests.get(forecast_hourly_url)
            if forecast_response.status_code != 200:
                self.log(f"Error fetching hourly weather forecast: {forecast_response.status_code}")
                return None
            forecast_data = forecast_response.json()
            forecasts = {}
            periods = forecast_data['properties']['periods']
            for period in periods:
                if ('temperature' in period and 'startTime' in period 
                    and datetime.fromisoformat(period['startTime'])>datetime.now(tz=self.timezone)):
                    forecasts[datetime.fromisoformat(period['startTime'])] = period['temperature']
            cropped_forecast = dict(list(forecasts.items())[:24])
            self.weather_long = {
                'time': list(forecasts.keys()),
                'oat': list(forecasts.values()),
                'ws': [0]*len(forecasts)
                }
            self.weather = {
                'time': list(cropped_forecast.keys()),
                'oat': list(cropped_forecast.values()),
                'ws': [0]*len(cropped_forecast)
                }
            self.log(f"Obtained a 24-hour weather forecast starting at {self.weather['time'][0]}")
        except:
            self.log("[!!] Unable to get weather forecast from API")
            if self.weather_long is None:
                self.log("No weather forecasts available! Use coldest of the current month.") # TODO
                self.weather = {
                    'time': [datetime.now(tz=self.timezone)+timedelta(hours=1+x) for x in range(24)],
                    'oat': [30]*24,
                    'ws': [0]*24,
                    }
            else: 
                if self.weather_long['time'][-1] >= time.time()+timedelta(hours=24):
                    self.log("Some weather forecast is available, but it is not the most recent")
                    time_late = datetime.now(self.timezone) - self.weather_long['time'][0]
                    hours_late = int(time_late.total_seconds()/3600)
                    self.weather = dict(list(self.weather_long.items())[hours_late:hours_late+24])
                # TODO: fill in missing weather if not 24 hours of forecast available
                else:
                    self.log("No weather forecasts available! Use coldest of the current month.") # TODO
                    self.weather = {
                        'time': [datetime.now(tz=self.timezone)+timedelta(hours=1+x) for x in range(24)],
                        'oat': [30]*24,
                        'ws': [0]*24,
                        }
            
        self.weather['avg_power'] = [
            self.required_heating_power(oat, ws) 
            for oat, ws in zip(self.weather['oat'], self.weather['ws'])
            ]
        self.weather['required_swt'] = [
            self.required_swt(x) 
            for x in self.weather['avg_power']
            ]
        self.log(f"OAT = {self.weather['oat']}")
        self.log(f"Average Power = {self.weather['avg_power']}")
        self.log(f"RSWT = {self.weather['required_swt']}")
       
    def get_required_storage(self, time_now):
        morning_kWh = sum(
            [kwh for t, kwh in zip(list(self.weather['time']), list(self.weather['avg_power'])) 
             if 7<=t.hour<=11]
            )
        midday_kWh = sum(
            [kwh for t, kwh in zip(list(self.weather['time']), list(self.weather['avg_power'])) 
             if 12<=t.hour<=15]
            )
        afternoon_kWh = sum(
            [kwh for t, kwh in zip(list(self.weather['time']), list(self.weather['avg_power'])) 
             if 16<=t.hour<=19]
            )
        if (((time_now.weekday()<4 or time_now.weekday()==6) and time_now.hour>=20)
            or (time_now.weekday()<5 and time_now.hour<=6)):
            self.log('Preparing for a morning onpeak + afternoon onpeak')
            afternoon_missing_kWh = afternoon_kWh - (4*self.hp_max_kw_th - midday_kWh)
            return morning_kWh if afternoon_missing_kWh<0 else morning_kWh + afternoon_missing_kWh
        elif (time_now.weekday()<5 and time_now.hour>=12 and time_now.hour<16):
            self.log('Preparing for an afternoon onpeak')
            return afternoon_kWh
        else:
            self.log('No onpeak period coming up soon')
            return 0
>>>>>>> 21ab3076

    def is_storage_ready(self) -> bool:
        latest_temperatures = self.latest_temperatures.copy()
        storage_temperatures = {k:v for k,v in latest_temperatures.items() if 'tank' in k}
        simulated_layers = [self.to_fahrenheit(v/1000) for k,v in storage_temperatures.items()]        
        total_usable_kwh = 0
        while True:
            if self.rwt(simulated_layers[0]) == simulated_layers[0]:
                simulated_layers = [sum(simulated_layers)/len(simulated_layers) for x in simulated_layers]
                if self.rwt(simulated_layers[0]) == simulated_layers[0]:
                    break
            total_usable_kwh += 360/12*3.78541 * 4.187/3600 * (simulated_layers[0]-self.rwt(simulated_layers[0]))*5/9
            simulated_layers = simulated_layers[1:] + [self.rwt(simulated_layers[0])]        
        time_now = datetime.now(self.timezone)
        if time_now.hour in [20,21,22,23,0,1,2,3,4,5,6]:
            required_storage = 7.5*self.average_power_coldest_hour_kw
        else:
            required_storage = 4*self.average_power_coldest_hour_kw
        if total_usable_kwh >= required_storage:
            self.log(f"Storage ready (usable {round(total_usable_kwh,1)} kWh >= required {round(required_storage,1)} kWh)")
            self.storage_declared_ready = time.time()
            return True
        else:
            self.log(f"Storage not ready (usable {round(total_usable_kwh,1)} kWh < required {round(required_storage,1)}) kWh)")
            return False
        
    def is_storage_colder_than_buffer(self) -> bool:
        if 'buffer-depth1' in self.latest_temperatures:
            buffer_top = 'buffer-depth1'
        elif 'buffer-depth2' in self.latest_temperatures:
            buffer_top = 'buffer-depth2'
        elif 'buffer-depth3' in self.latest_temperatures:
            buffer_top = 'buffer-depth3'
        elif 'buffer-depth4' in self.latest_temperatures:
            buffer_top = 'buffer-depth4'
        elif 'buffer-cold-pipe' in self.latest_temperatures:
            buffer_top = 'buffer-cold-pipe'
        else:
<<<<<<< HEAD
            # TODO send an alert
            print("ALERT we can't know if the top of the buffer is warmer than the storage")
=======
            self.alert("It is impossible to know if the top of the buffer is warmer than the top of the storage!")
>>>>>>> 21ab3076
            return False
        if 'tank1-depth1' in self.latest_temperatures: # TODO: this will always be true since we are filling missing temperatures
            tank_top = 'tank1-depth1'
        elif 'store-hot-pipe' in self.latest_temperatures:
            tank_top = 'store-hot-pipe'
        elif 'buffer-hot-pipe' in self.latest_temperatures:
            tank_top = 'buffer-hot-pipe'
        else:
<<<<<<< HEAD
            # TODO send an alert
            print("ALERT we can't know if the top of the storage is warmer than the buffer")
=======
            self.alert("It is impossible to know if the top of the storage is warmer than the top of the buffer!")
>>>>>>> 21ab3076
            return False
        if self.latest_temperatures[buffer_top] > self.latest_temperatures[tank_top]:
            self.log("Storage top colder than buffer top")
            return True
        else:
            print("Storage top warmer than buffer top")
            return False
    
    def to_celcius(self, t):
        return (t-32)*5/9

    def to_fahrenheit(self, t):
        return t*9/5+32

    def delta_T(self, swt):
        a, b, c = self.rswt_quadratic_params
        delivered_heat_power = a*swt**2 + b*swt + c
        d = self.dd_delta_t/self.dd_power * delivered_heat_power
        return d if d>0 else 0
    
<<<<<<< HEAD
    def rwt(self, swt):
        if swt < self.swt_coldest_hour - 10:
            return swt
        elif swt < self.swt_coldest_hour:
            temp_drop_required_swt = (self.swt_coldest_hour-70)*0.2
            return swt - temp_drop_required_swt/10 * (swt-(self.swt_coldest_hour-10))
        else:
            temp_drop = (swt-70)*0.2
            return swt - temp_drop    
=======
    def rwt(self, swt, timenow):
        if timenow.hour > 19 or timenow.hour < 7:
            required_swt = max(
                [rswt for t, rswt in zip(self.weather['time'], self.weather['required_swt'])
                if t.hour in [7,8,9,10,11,16,17,18,19]]
                )
        else:
            required_swt = max(
                [rswt for t, rswt in zip(self.weather['time'], self.weather['required_swt'])
                if t.hour in [16,17,18,19]]
                )
        if swt < required_swt - 10:
            delta_t = 0
        elif swt < required_swt:
            delta_t = self.delta_T(required_swt) * (swt-(required_swt-10))/10
        else:
            delta_t = self.delta_T(swt)
        return round(swt - delta_t,2)
>>>>>>> 21ab3076
    
    def _send_to(self, dst: ShNode, payload) -> None:
        if (
                dst.name == self.services.name or
                self.services.get_communicator(dst.name) is not None
        ):
            self._send(
                Message(
                    header=Header(
                        Src=self.name,
                        Dst=dst.name,
                        MessageType=payload.TypeName,
                    ),
                    Payload=payload,
                )
            )
        else:
            # Otherwise send via local mqtt
            message = Message(Src=self.name, Dst=dst.name, Payload=payload)
            return self.services.publish_message( # noqa
                self.services.LOCAL_MQTT, # noqa
                message,
                qos=QOS.AtMostOnce,
            )

    def log(self, note: str) -> None:
        log_str = f"[{self.name}] {note}"
        self.services.logger.error(log_str)
        print(log_str)

    def alert(self, msg) -> None:
        alert_str = f"[ALERT] {msg}"
        self.log(alert_str)
        # TODO: send Opsgenie alert

    def send_to_atn(self, payload: Any) -> None:
        self._services._links.publish_upstream(payload)
# if __name__ == '__main__':
#     from actors import HomeAlone; from command_line_utils import get_scada; s=get_scada(); s.run_in_thread(); h: HomeAlone = s.get_communicator('h')<|MERGE_RESOLUTION|>--- conflicted
+++ resolved
@@ -125,25 +125,6 @@
             transitions=HomeAlone.transitions,
             initial=HomeAloneState.WaitingForTemperaturesOnPeak.value,
             send_event=True,
-<<<<<<< HEAD
-        )
-        # House parameters
-        self.temp_drop_function = [20,0] #TODO
-        # In simulation vs in a real house
-        self.simulation = True
-        self.main_loop_sleep_seconds = 60
-
-        # Read House parameters from the .env file
-        self.swt_coldest_hour = self.settings.swt_coldest_hour
-        self.average_power_coldest_hour_kw = self.settings.average_power_coldest_hour_kw
-        self.buffer_empty = self.settings.buffer_empty
-        self.buffer_full = self.settings.buffer_full
-        self.timezone = pytz.timezone(self.settings.timezone_str)
-        self.log(f"self.swt_coldest_hour: {self.swt_coldest_hour}")
-        self.log(f"self.average_power_coldest_hour_kw : {self.average_power_coldest_hour_kw }")
-        self.log(f"self.buffer_empty: {self.buffer_empty}")
-        self.log(f"self.buffer_full: {self.buffer_full}")
-=======
         )        
         # House parameters in the .env file
         self.is_simulated = self.settings.is_simulated
@@ -184,7 +165,6 @@
         self.weather = None
         self.weather_long = None
         self.get_weather()
->>>>>>> 21ab3076
 
     def trigger_event(self, event: HomeAloneEvent) -> None:
         now_ms = int(time.time() * 1000)
@@ -244,7 +224,10 @@
                 previous_state = self.state
 
                 if self.is_onpeak():
-                    self.storage_declared_ready = False
+                    self.time_storage_declared_ready = None
+
+                if datetime.now(self.timezone)>self.weather['time'][0]:
+                    self.get_weather()
 
                 self.get_latest_temperatures()
 
@@ -439,68 +422,6 @@
     def _process_scada_params(self, message: ScadaParams) -> None:
         self.log("Got ScadaParams - check h.latest")
         self.latest = message
-<<<<<<< HEAD
-        if hasattr(message, "SwtColdestHr"):
-            old = self.swt_coldest_hour
-            self.swt_coldest_hour = message.SwtColdestHr
-            self.update_env_variable('SCADA_SWT_COLDEST_HOUR', self.swt_coldest_hour)
-            response = ScadaParams(
-                FromGNodeAlias=self.hardware_layout.scada_g_node_alias,
-                FromName=self.name,
-                ToName=message.FromName,
-                UnixTimeMs=int(time.time() * 1000),
-                MessageId=message.MessageId,
-                OldSwtColdestHr=old,
-                NewSwtColdestHr=self.swt_coldest_hour
-            )
-            self.log(f"Sending back {response}")
-            self.send_to_atn(response)
-        if hasattr(message, "AveragePowerColdestHourKw"):
-            old = self.average_power_coldest_hour_kw
-            self.average_power_coldest_hour_kw = message.AveragePowerColdestHourKw
-            self.update_env_variable('SCADA_AVERAGE_POWER_COLDEST_HOUR_KW', self.average_power_coldest_hour_kw)
-            response = ScadaParams(
-                FromGNodeAlias=self.hardware_layout.scada_g_node_alias,
-                FromName=self.name,
-                ToName=message.FromName,
-                UnixTimeMs=int(time.time() * 1000),
-                MessageId=message.MessageId,
-                OldAveragePowerColdestHourKw=old,
-                NewAveragePowerColdestHourKw=self.average_power_coldest_hour_kw
-            )
-            self.log(f"Sending back {response}")
-            self.send_to_atn(response)
-        if hasattr(message, "BufferEmpty"):
-            old = self.buffer_empty
-            self.buffer_empty = message.BufferEmpty
-            self.update_env_variable('SCADA_BUFFER_EMPTY', self.buffer_empty)
-            response = ScadaParams(
-                FromGNodeAlias=self.hardware_layout.scada_g_node_alias,
-                FromName=self.name,
-                ToName=message.FromName,
-                UnixTimeMs=int(time.time() * 1000),
-                MessageId=message.MessageId,
-                OldBufferEmpty=old,
-                NewBufferEmpty=self.buffer_empty
-            )
-            self.log(f"Sending back {response}")
-            self.send_to_atn(response)
-        if hasattr(message, "BufferFull"):
-            old = self.buffer_full
-            self.buffer_full = message.BufferFull
-            self.update_env_variable('SCADA_BUFFER_FULL', self.buffer_full)
-            response = ScadaParams(
-                FromGNodeAlias=self.hardware_layout.scada_g_node_alias,
-                FromName=self.name,
-                ToName=message.FromName,
-                UnixTimeMs=int(time.time() * 1000),
-                MessageId=message.MessageId,
-                OldBufferFull=old,
-                NewBufferFull=self.buffer_full
-            )
-            self.log(f"Sending back {response}")
-            self.send_to_atn(response)
-=======
         # if hasattr(message, "SwtColdestHr"):
         #     old = self.swt_coldest_hour
         #     self.swt_coldest_hour = message.SwtColdestHr
@@ -561,7 +482,6 @@
         #     )
         #     self.log(f"Sending back {response}")
         #     self.send_to_atn(response)
->>>>>>> 21ab3076
 
     def change_all_temps(self, temp_c) -> None:
         if self.is_simulated:
@@ -656,12 +576,7 @@
         elif 'dist-swt' in self.latest_temperatures:
             buffer_empty_temp = 'dist-swt'
         else:
-<<<<<<< HEAD
-            # TODO send an alert
-            print("ALERT we can't know if the buffer is empty")
-=======
             self.alert("Impossible to know if the buffer is empty!")
->>>>>>> 21ab3076
             return False
         max_rswt_next_3hours = max(self.weather['required_swt'][:3])
         min_buffer = round(max_rswt_next_3hours - self.delta_T(max_rswt_next_3hours),1)
@@ -682,33 +597,15 @@
         elif 'hp-ewt' in self.latest_temperatures:
             buffer_full_temp = 'hp-ewt'
         else:
-<<<<<<< HEAD
-            if 'buffer-cold-pipe' in self.latest_temperatures:
-                buffer_full_temp = 'buffer-cold-pipe'
-            elif "StoreDischarge" in self.state and 'store-cold-pipe' in self.latest_temperatures:
-                buffer_full_temp = 'store-cold-pipe'
-            elif 'hp-ewt' in self.latest_temperatures:
-                buffer_full_temp = 'hp-ewt'
-            else:
-                # TODO send an alert
-                print("ALERT we can't know if the buffer is full")
-                return False
-        
-        if self.latest_temperatures[buffer_full_temp]/1000*9/5+32 > self.buffer_full:
-            print(f"Buffer full (layer 4: {round(self.latest_temperatures[buffer_full_temp]/1000*9/5+32,1)}F)")
-=======
             self.alert("Impossible to know if the buffer is full!")
             return False
         max_buffer = round(max(self.weather['required_swt'][:3]),1)
         if self.latest_temperatures[buffer_full_temp]/1000*9/5+32 > max_buffer: # TODO use to_fahrenheit()
             self.log(f"Buffer full (layer 4: {round(self.latest_temperatures[buffer_full_temp]/1000*9/5+32,1)} > {max_buffer} F)")
->>>>>>> 21ab3076
             return True
         else:
             self.log(f"Buffer not full (layer 4: {round(self.latest_temperatures[buffer_full_temp]/1000*9/5+32,1)} <= {max_buffer} F)")
             return False
-<<<<<<< HEAD
-=======
 
     def required_heating_power(self, oat, ws):
         r = self.alpha + self.beta*oat + self.gamma*ws
@@ -810,7 +707,6 @@
         else:
             self.log('No onpeak period coming up soon')
             return 0
->>>>>>> 21ab3076
 
     def is_storage_ready(self) -> bool:
         latest_temperatures = self.latest_temperatures.copy()
@@ -849,12 +745,7 @@
         elif 'buffer-cold-pipe' in self.latest_temperatures:
             buffer_top = 'buffer-cold-pipe'
         else:
-<<<<<<< HEAD
-            # TODO send an alert
-            print("ALERT we can't know if the top of the buffer is warmer than the storage")
-=======
             self.alert("It is impossible to know if the top of the buffer is warmer than the top of the storage!")
->>>>>>> 21ab3076
             return False
         if 'tank1-depth1' in self.latest_temperatures: # TODO: this will always be true since we are filling missing temperatures
             tank_top = 'tank1-depth1'
@@ -863,12 +754,7 @@
         elif 'buffer-hot-pipe' in self.latest_temperatures:
             tank_top = 'buffer-hot-pipe'
         else:
-<<<<<<< HEAD
-            # TODO send an alert
-            print("ALERT we can't know if the top of the storage is warmer than the buffer")
-=======
             self.alert("It is impossible to know if the top of the storage is warmer than the top of the buffer!")
->>>>>>> 21ab3076
             return False
         if self.latest_temperatures[buffer_top] > self.latest_temperatures[tank_top]:
             self.log("Storage top colder than buffer top")
@@ -889,17 +775,6 @@
         d = self.dd_delta_t/self.dd_power * delivered_heat_power
         return d if d>0 else 0
     
-<<<<<<< HEAD
-    def rwt(self, swt):
-        if swt < self.swt_coldest_hour - 10:
-            return swt
-        elif swt < self.swt_coldest_hour:
-            temp_drop_required_swt = (self.swt_coldest_hour-70)*0.2
-            return swt - temp_drop_required_swt/10 * (swt-(self.swt_coldest_hour-10))
-        else:
-            temp_drop = (swt-70)*0.2
-            return swt - temp_drop    
-=======
     def rwt(self, swt, timenow):
         if timenow.hour > 19 or timenow.hour < 7:
             required_swt = max(
@@ -918,7 +793,6 @@
         else:
             delta_t = self.delta_T(swt)
         return round(swt - delta_t,2)
->>>>>>> 21ab3076
     
     def _send_to(self, dst: ShNode, payload) -> None:
         if (
