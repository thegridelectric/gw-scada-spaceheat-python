--- conflicted
+++ resolved
@@ -17,16 +17,17 @@
 from result import Ok, Result
 from transitions import Machine
 from gwproto.data_classes.sh_node import ShNode
-from gwproto.data_classes.house_0_names import H0N, H0CN
+
 from gwproto.enums import (ChangeRelayState, ChangeHeatPumpControl, ChangeAquastatControl, 
-                           ChangeStoreFlowRelay, FsmReportType, MainAutoState)
-from gwproto.named_types import (Alert, FsmEvent, Ha1Params, MachineStates, FsmAtomicReport,
-                                 FsmFullReport, GoDormant, WakeUp, EnergyInstruction)
+                           ChangeStoreFlowRelay, FsmReportType)
+from gwproto.named_types import (Alert,  MachineStates, FsmAtomicReport,
+                                 FsmFullReport, )
 from actors.scada_actor import ScadaActor
-<<<<<<< HEAD
 from named_types import  GoDormant, WakeUp
-=======
 from actors.synth_generator import RemainingElec
+from data_classes.house_0_names import H0N, H0CN
+from enums import MainAutoState
+from named_types import EnergyInstruction, FsmEvent, Ha1Params
 
 
 class AtomicAllyState(GwStrEnum):
@@ -54,7 +55,6 @@
     def enum_name(cls) -> str:
         return "atomic.ally.event"
 
->>>>>>> d57be222
 
 class AtomicAlly(ScadaActor):
     MAIN_LOOP_SLEEP_SECONDS = 60
@@ -100,9 +100,6 @@
     def __init__(self, name: str, services: ServicesInterface):
         super().__init__(name, services)
         self._stop_requested: bool = False
-<<<<<<< HEAD
-        self.state = "Dormant"
-=======
         # Temperatures
         self.cn: H0CN = self.layout.channel_names
         self.temperature_channel_names = [
@@ -180,7 +177,6 @@
         alpha = self.params.AlphaTimes10 / 10
         beta = self.params.BetaTimes100 / 100
         return -alpha/beta
->>>>>>> d57be222
 
     def start(self) -> None:
         self.services.add_task(
@@ -213,9 +209,8 @@
                 self._wake_up_received(message.Payload)
 
         return Ok(True)
-<<<<<<< HEAD
-    
-    def GoDormant(self) -> None:
+    
+    def _go_dormant_received(self) -> None:
         self.log("Just got message to GoDormant from SCADA.")
         if self.state != "Dormant": # Todo: make sure Dormant is an AtomicAllyState
             self.trigger("GoDormant") # Todo: Make sure GoDormant is a trigger from all other states to Dormant
@@ -223,7 +218,7 @@
             self.log("IGNORING")
         self.log(f"State: {self.state}")
     
-    def WakeUp(self) -> None:
+    def _wake_up_received(self) -> None:
         """
         Home alone is again in charge of things.
         """
@@ -232,20 +227,6 @@
             self.trigger("WakeUp")
         # Todo: Decide where WakeUp goes
     
-=======
-
-    def _go_dormant_received(self) -> None:
-        """
-        Relays no longer belong to home alone until wake up received
-        """
-        ...
-
-    def _wake_up_received(self) -> None:
-        """
-        Home alone is again in charge of things.
-        """
-        ...
-
     def trigger_event(self, event: AtomicAllyEvent) -> None:
         now_ms = int(time.time() * 1000)
         orig_state = self.state
@@ -288,8 +269,7 @@
     @property
     def monitored_names(self) -> Sequence[MonitoredName]:
         return [MonitoredName(self.name, self.MAIN_LOOP_SLEEP_SECONDS * 2.1)]
-
->>>>>>> d57be222
+    
     async def main(self):
 
         await asyncio.sleep(2)
