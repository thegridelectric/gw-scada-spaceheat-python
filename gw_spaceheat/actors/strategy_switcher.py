from data_classes.sh_node import ShNode
from schema.enums.actor_class.actor_class_map import ActorClass

from actors.atn import Atn
from actors.boolean_actuator import BooleanActuator
from actors.home_alone import HomeAlone
from actors.power_meter import PowerMeter
from actors.scada import Scada
from actors.simple_sensor import SimpleSensor

switcher = {
    ActorClass.ATN: Atn,
    ActorClass.BOOLEAN_ACTUATOR: BooleanActuator,
    ActorClass.HOME_ALONE: HomeAlone,
    ActorClass.POWER_METER: PowerMeter,
    ActorClass.SCADA: Scada,
    ActorClass.SIMPLE_SENSOR: SimpleSensor,
}


def strategy_from_node(node: ShNode):
    if not node.has_actor:
        return None
<<<<<<< HEAD
    if node.actor_class not in list(switcher.keys()):
        raise Exception(f"Missing implementation for {node.actor_class.value}!")
    func = switcher[node.actor_class]
=======
    if node.actor_class.value not in [key.value for key in switcher]:
        raise Exception(f"Missing implementation for class {node.actor_class.value}, node {node.alias}!")
    func = switcher[ActorClass(node.actor_class.value)]
>>>>>>> cc7463be
    return func


def stickler():
    return None<|MERGE_RESOLUTION|>--- conflicted
+++ resolved
@@ -21,15 +21,9 @@
 def strategy_from_node(node: ShNode):
     if not node.has_actor:
         return None
-<<<<<<< HEAD
-    if node.actor_class not in list(switcher.keys()):
-        raise Exception(f"Missing implementation for {node.actor_class.value}!")
-    func = switcher[node.actor_class]
-=======
     if node.actor_class.value not in [key.value for key in switcher]:
         raise Exception(f"Missing implementation for class {node.actor_class.value}, node {node.alias}!")
     func = switcher[ActorClass(node.actor_class.value)]
->>>>>>> cc7463be
     return func
 
 
