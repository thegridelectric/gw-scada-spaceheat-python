--- conflicted
+++ resolved
@@ -9,19 +9,13 @@
 from datetime import datetime, timedelta
 from actors.scada_data import ScadaData
 from gwproto import Message
-<<<<<<< HEAD
-
-from gwproto.named_types import SingleReading
-from gwproactor import ServicesInterface
+
+from gwproto.named_types import SingleReading, PowerWatts
+from gwproactor import MonitoredName, ServicesInterface
 
 from actors.scada_actor import ScadaActor
 from data_classes.house_0_names import H0CN
-from named_types import GoDormant, Ha1Params, WakeUp
-=======
-from gwproto.data_classes.house_0_names import H0CN
-from gwproto.named_types import GoDormant, Ha1Params, SingleReading, WakeUp, EnergyInstruction, PowerWatts
-from gwproactor import MonitoredName, ServicesInterface
-from actors.scada_actor import ScadaActor
+from named_types import EnergyInstruction, GoDormant, Ha1Params, WakeUp
 
 # TODO: move to gwproto.named_types
 from typing import Literal
@@ -33,7 +27,6 @@
     TypeName: Literal["remaining.elec"] = "remaining.elec"
     Version: Literal["000"] = "000"
 
->>>>>>> d57be222
 
 class SynthGenerator(ScadaActor):
     MAIN_LOOP_SLEEP_SECONDS = 60
