"""Scada implementation"""

import asyncio
import enum
import uuid
import threading
import time
from typing import Any
from typing import List
from typing import Optional

from gwproactor.external_watchdog import SystemDWatchdogCommandBuilder
from gwproactor.links import LinkManagerTransition
from gwproactor.links.link_settings import LinkSettings
from gwproactor.message import InternalShutdownMessage
from gwproto import create_message_model
from gwproto import MQTTTopic
from gwproto.data_classes.house_0_names import H0N
from gwproto.messages import MyChannels, MyChannelsEvent
from gwproto.message import Message
from gwproto.messages import PowerWatts
from gwproto.messages import GtShCliAtnCmd
from gwproto.messages import ReportEvent
from gwproto.messages import SyncedReadings
from gwproto.messages import ChannelReadings
from gwproto.messages import TicklistReedReport
from gwproto.messages import TicklistHallReport
from gwproto import MQTTCodec
from result import Ok
from result import Result

from actors.home_alone import HomeAlone
from gwproactor import ActorInterface

from actors.api_tank_module import MicroVolts
from actors.scada_data import ScadaData
from actors.scada_interface import ScadaInterface
from actors.config import ScadaSettings
from gwproto.data_classes.hardware_layout import HardwareLayout
from gwproto.data_classes.sh_node import ShNode
from gwproactor import QOS

from gwproactor.links import Transition
from gwproactor.message import MQTTReceiptPayload, MQTTMessageModel
from gwproactor.persister import TimedRollingFilePersister
from gwproactor.proactor_implementation import Proactor

ScadaMessageDecoder = create_message_model(
    "ScadaMessageDecoder",
    [
        "gwproto.messages",
        "gwproactor.message",
        "actors.message"
    ]
)

SYNC_SNAP_S = 30

class GridworksMQTTCodec(MQTTCodec):
    exp_src: str
    exp_dst: str = H0N.primary_scada

    def __init__(self, hardware_layout: HardwareLayout):
        self.exp_src = hardware_layout.atn_g_node_alias
        super().__init__(ScadaMessageDecoder)

    def validate_source_and_destination(self, src: str, dst: str) -> None:
        if src != self.exp_src or dst != self.exp_dst:
            raise ValueError(
                "ERROR validating src and/or dst\n"
                f"  exp: {self.exp_src} -> {self.exp_dst}\n"
                f"  got: {src} -> {dst}"
            )


class LocalMQTTCodec(MQTTCodec):
    exp_src: str
    exp_dst: str

    def __init__(self, *, primary_scada: bool):
        self.primary_scada = primary_scada
        if self.primary_scada:
            self.exp_src = H0N.secondary_scada
            self.exp_dst = H0N.primary_scada
        else:
            self.exp_src = H0N.primary_scada
            self.exp_dst = H0N.secondary_scada
        super().__init__(ScadaMessageDecoder)

<<<<<<< HEAD
    def validate_source_and_destination(self, src: str, dst: str) -> None:
        if src != self.exp_src or dst != self.exp_dst:
            raise ValueError(
                "ERROR validating src and/or dst\n"
                f"  exp: {self.exp_src} -> {self.exp_dst}\n"
                f"  got: {src} -> {dst}"
            )
=======
    def validate_source_alias(self, source_alias: str):
        source_alias = source_alias.replace(".", "-")
        if source_alias not in self.hardware_layout.nodes.keys():
            raise Exception(f"{source_alias} not a node name!")
>>>>>>> c963af4d

class ScadaCmdDiagnostic(enum.Enum):
    SUCCESS = "Success"
    PAYLOAD_NOT_IMPLEMENTED = "PayloadNotImplemented"
    BAD_FROM_NODE = "BadFromNode"
    DISPATCH_NODE_NOT_RELAY = "DispatchNodeNotRelay"
    UNKNOWN_DISPATCH_NODE = "UnknownDispatchNode"
    IGNORING_HOMEALONE_DISPATCH = "IgnoringHomealoneDispatch"
    IGNORING_ATN_DISPATCH = "IgnoringAtnDispatch"

class Scada(ScadaInterface, Proactor):
    ASYNC_POWER_REPORT_THRESHOLD = 0.05
    DEFAULT_ACTORS_MODULE = "actors"
    GRIDWORKS_MQTT = "gridworks"
    LOCAL_MQTT = "local"

    _data: ScadaData
    _last_report_second: int
    _last_sync_snap_s: int
    _scada_atn_fast_dispatch_contract_is_alive_stub: bool
    _home_alone: HomeAlone
    _channels_reported: bool

    def __init__(
        self,
        name: str,
        settings: ScadaSettings,
        hardware_layout: HardwareLayout,
        actor_nodes: Optional[List[ShNode]] = None,
    ):
        self._data = ScadaData(settings, hardware_layout)
        super().__init__(name=name, settings=settings, hardware_layout=hardware_layout)
        self._links.add_mqtt_link(
            LinkSettings(
                client_name=self.LOCAL_MQTT,
                gnode_name=H0N.secondary_scada,
                spaceheat_name=H0N.secondary_scada,
                upstream=False,
                mqtt=self.settings.local_mqtt,
                codec=LocalMQTTCodec(primary_scada=True),
                primary_peer=False,
            )
        )
        self._links.add_mqtt_link(
            LinkSettings(
                client_name=self.GRIDWORKS_MQTT,
                gnode_name=self._layout.atn_g_node_alias,
                spaceheat_name=H0N.atn,
                upstream=True,
                mqtt=self.settings.gridworks_mqtt,
                codec=GridworksMQTTCodec(self._layout),
                primary_peer=True,
            )
        )
        remote_actor_nodes = [node for node in self._layout.nodes.values() if
                   self._layout.parent_node(node) != self._node and 
                   node != self._node and
                   node.has_actor]
        for node in remote_actor_nodes:
            self._links.subscribe(
                client=self.LOCAL_MQTT,
                topic=MQTTTopic.encode(
                    envelope_type=Message.type_name(),
                    src=node.name,
                    dst=self.subscription_name,
                    message_type="#",
                ),
                qos=QOS.AtMostOnce,
            )

        self._links.log_subscriptions("construction")
        # self._home_alone = HomeAlone(H0N.home_alone, self)
        # self.add_communicator(self._home_alone)
        now = int(time.time())
        self._channels_reported = False
        self._last_report_second = int(now - (now % self.settings.seconds_per_report))
        self._last_sync_snap_s = int(now)
        self._scada_atn_fast_dispatch_contract_is_alive_stub = False
        if actor_nodes is not None:
            for actor_node in actor_nodes:
                self.add_communicator(
                    ActorInterface.load(
                        actor_node.Name,
                        str(actor_node.actor_class),
                        self,
                        self.DEFAULT_ACTORS_MODULE
                    )
                )
        self.send_my_channels()

    def init(self) -> None:
        """Called after constructor so derived functions can be used in setup."""
        print("hi!")

    @classmethod
    def make_event_persister(cls, settings: ScadaSettings) -> TimedRollingFilePersister:
        return TimedRollingFilePersister(
            settings.paths.event_dir,
            max_bytes=settings.persister.max_bytes,
            pat_watchdog_args=SystemDWatchdogCommandBuilder.pat_args(
                str(settings.paths.name)
            ),
        )

    @property
    def name(self):
        return self._name

    @property
    def node(self) -> ShNode:
        return self._node

    @property
    def publication_name(self) -> str:
        return self._layout.scada_g_node_alias

    @property
    def subscription_name(self) -> str:
        return H0N.primary_scada

    @property
    def settings(self):
        return self._settings

    @property
    def hardware_layout(self) -> HardwareLayout:
        return self._layout

    @property
    def data(self) -> ScadaData:
        return self._data

    def _start_derived_tasks(self):
        self._tasks.append(
            asyncio.create_task(self.update_report(), name="update_report")
        )
        self._tasks.append(
            asyncio.create_task(self.update_snap(), name="update_snap")
        )

    async def update_report(self):
        while not self._stop_requested:
            try:
                if self.time_to_send_snap():
                    self.send_snap()
                    self._last_sync_snap_s = int(time.time())
                if self.time_to_send_report():
                    self.send_report()
                    self._last_report_second = int(time.time())
                await asyncio.sleep(self.seconds_til_next_report())
            except Exception as e:
                try:
                    if not isinstance(e, asyncio.CancelledError):
                        self._logger.exception(e)
                        self._send(
                            InternalShutdownMessage(
                                Src=self.name,
                                Reason=(
                                    f"update_report() task got exception: <{type(e)}> {e}"
                                ),
                            )
                        )
                finally:
                    break
    
    async def update_snap(self):
        while not self._stop_requested:
            try:
                if self.time_to_send_snap():
                    self.send_snap()
                await asyncio.sleep(5)
            except Exception as e:
                try:
                    if not isinstance(e, asyncio.CancelledError):
                        self._logger.exception(e)
                        self._send(
                            InternalShutdownMessage(
                                Src=self.name,
                                Reason=(
                                    f"update_report() task got exception: <{type(e)}> {e}"
                                ),
                            )
                        )
                finally:
                    break

    def send_my_channels(self) -> None:
        my_channels = MyChannels(
            FromGNodeAlias=self.hardware_layout.scada_g_node_alias,
            FromGNodeInstanceId=self.hardware_layout.scada_g_node_id,
            AboutGNodeAlias=self.hardware_layout.terminal_asset_g_node_alias,
            ChannelList=[ch.to_gt() for ch in self.data.my_channels],
            MessageCreatedMs=int(time.time() * 1000),
            MessageId=str(uuid.uuid4())
        )
        self.generate_event(MyChannelsEvent(MyChannels=my_channels))

    def send_report(self):
        report = self._data.make_report(self._last_report_second)
        self._data.reports_to_store[report.Id] = report
        self.generate_event(ReportEvent(Report=report))
        self._publish_to_local(self._node, report)
        self._data.flush_latest_readings()
    
    def send_snap(self):
        snapshot = self._data.make_snapshot()
        self._publish_to_local(self._node, snapshot)
        self._links.publish_upstream(snapshot)

    def next_report_second(self) -> int:
        last_report_second_nominal = int(
            self._last_report_second
            - (self._last_report_second % self.settings.seconds_per_report)
        )
        return last_report_second_nominal + self.settings.seconds_per_report

    def next_sync_snap_s(self) -> int:
        last_sync_snap_s = int(
            self._last_sync_snap_s
            - (self._last_sync_snap_s % SYNC_SNAP_S)
        )
        return last_sync_snap_s + SYNC_SNAP_S

    def seconds_til_next_report(self) -> float:
        return self.next_report_second() - time.time()

    def time_to_send_report(self) -> bool:
        return time.time() > self.next_report_second()
    
    def time_to_send_snap(self) -> bool:
        if time.time() > self.next_sync_snap_s():
            self._last_sync_snap_s = int(time.time())
            return True
        #TODO: add sending on change.

    def _derived_recv_deactivated(self, transition: LinkManagerTransition) -> Result[bool, BaseException]:
        self._scada_atn_fast_dispatch_contract_is_alive_stub = False
        return Ok()

    def _derived_recv_activated(self, transition: Transition) -> Result[bool, BaseException]:
        self._scada_atn_fast_dispatch_contract_is_alive_stub = True
        return Ok()

    def _publish_to_local(self, from_node: ShNode, payload, qos: QOS = QOS.AtMostOnce):
        message = Message(Src=from_node.Name, Payload=payload)
        return self._links.publish_message(Scada.LOCAL_MQTT, message, qos=qos)

    def _derived_process_message(self, message: Message):
        self._logger.path("++Scada._derived_process_message %s/%s", message.Header.Src, message.Header.MessageType)
        path_dbg = 0
        from_node = self._layout.node(message.Header.Src, None)
        match message.Payload:
            case PowerWatts():
                path_dbg |= 0x00000001
                if from_node is self._layout.power_meter_node:
                    path_dbg |= 0x00000002
                    self.power_watts_received(message.Payload)
                else:
                    raise Exception(
                        f"message.Header.Src {message.Header.Src} must be from {self._layout.power_meter_node} for PowerWatts message"
                    )
            case SyncedReadings():
                path_dbg |= 0x00000004
                self.synced_readings_received(
                        from_node, message.Payload
                    )
            case MicroVolts():
                path_dbg |= 0x00000008
                self.get_communicator(message.Header.Dst).process_message(message)


            case _:
                raise ValueError(
                    f"There is no handler for mqtt message payload type [{type(message.Payload)}]"
                )
        self._logger.path("--Scada._derived_process_message  path:0x%08X", path_dbg)

    def _derived_process_mqtt_message(
        self, message: Message[MQTTReceiptPayload], decoded: Any
    ):
        self._logger.path("++Scada._derived_process_mqtt_message %s", message.Payload.message.topic)
        path_dbg = 0
        if message.Payload.client_name == self.LOCAL_MQTT:
                # raise ValueError(
                #     f"There are no messages expected to be received from [{message.Payload.client_name}] mqtt broker. "
                #     f"Received\n\t topic: [{message.Payload.message.topic}]"
                # )
            self._process_local_mqtt_message(message.Payload.message)
        elif message.Payload.client_name == self.GRIDWORKS_MQTT:
            match decoded.Payload:
                case GtShCliAtnCmd():
                    path_dbg |= 0x00000002
                    self._gt_sh_cli_atn_cmd_received(decoded.Payload)
                case _:
                    raise ValueError(
                        f"There is no handler for mqtt message payload type [{type(decoded.Payload)}]\n"
                        f"Received\n\t topic: [{message.Payload.message.topic}]"
                    )
            self._logger.path("--Scada._derived_process_mqtt_message  path:0x%08X", path_dbg)

    def _process_local_mqtt_message(self, mqtt_msg: MQTTMessageModel) -> None:
        from_node_name = mqtt_msg.topic.split('/')[1]
        from_node = self._layout.node(from_node_name)
        codec = self._links._mqtt_codecs['local']
        payload = codec.decode(topic=mqtt_msg.topic, payload=mqtt_msg.payload).Payload
        if from_node:
            match payload:
                case ChannelReadings():
                    self.channel_readings_received(
                        from_node, payload
                    )
                case SyncedReadings():
                    self.synced_readings_received(
                        from_node, payload
                    )
                case TicklistHallReport():
                    self._links.publish_upstream(payload, QOS.AtMostOnce)
            
                case TicklistReedReport():
                    print(f"Publishing {payload.TypeName}")
                    self._links.publish_upstream(payload, QOS.AtMostOnce)


    def _gt_sh_cli_atn_cmd_received(self, payload: GtShCliAtnCmd):
        if payload.SendSnapshot is not True:
            return
        self._links.publish_upstream(self._data.make_snapshot())

    @property
    def scada_atn_fast_dispatch_contract_is_alive(self):
        """
        TO IMPLEMENT:

         False if:
           - no contract exists
           - interactive polling between atn and scada is down
           - scada sent dispatch command with more than 6 seconds before response
             as measured by power meter (requires a lot of clarification)
           - average time for response to dispatch commands in last 50 dispatches
             exceeds 3 seconds
           - Scada has not sent in daily attestion that power metering is
             working and accurate
           - Scada requests local control and Atn has agreed
           - Atn requests that Scada take local control and Scada has agreed
           - Scada has not sent in an attestion that metering is good in the
             previous 24 hours

           Otherwise true

           Note that typically, the contract will not be alive because of house to
           cloud comms failure. But not always. There will be significant and important
           times (like when testing home alone perforamance) where we will want to send
           status messages etc up to the cloud even when the dispatch contract is not
           alive.
        """
        return self._scada_atn_fast_dispatch_contract_is_alive_stub

    def power_watts_received(self, payload: PowerWatts):
        """The highest priority of the SCADA, from the perspective of the electric grid,
        is to report power changes as quickly as possible (i.e. milliseconds matter) on
        any asynchronous change more than x% (probably 2%).

        There is a single meter measuring all power getting reported - this is in fact
        what is Atomic (i.e. cannot be divided further) about the AtomicTNode. The
        asynchronous change calculation is already made in the power meter code. This
        function just passes through the result.

        The allocation to separate metered nodes is done ex-poste using the multipurpose
        telemetry data."""

        self._links.publish_upstream(payload, QOS.AtMostOnce)
        self._data.latest_total_power_w = payload.Watts
    

    def synced_readings_received(
        self, from_node: ShNode, payload: SyncedReadings
    ):
        self._logger.path(
            "++synced_readings_received from: %s  channels: %d",
            from_node.Name,
            len(payload.ChannelNameList)
        )
        path_dbg = 0
        for idx, channel_name in enumerate(payload.ChannelNameList):
            path_dbg |= 0x00000001
            if channel_name not in self._layout.data_channels:
                raise ValueError(
                    f"Name {channel_name} in payload.SyncedReadings not a recognized Data Channel!"
                )
            ch = self._layout.data_channels[channel_name]
            self._data.recent_channel_values[ch].append(
                payload.ValueList[idx]
            )
            self._data.recent_channel_unix_ms[
                ch
            ].append(payload.ScadaReadTimeUnixMs)
            self._data.latest_channel_values[ch] = payload.ValueList[idx]
            self._data.latest_channel_unix_ms[ch] = payload.ScadaReadTimeUnixMs
        self._logger.path(
            "--gt_sh_telemetry_from_multipurpose_sensor_received  path:0x%08X", path_dbg
        )
    
    def channel_readings_received(
            self, from_node: ShNode, payload: ChannelReadings
    ) -> None:
        self._logger.path(
            "++channel_readings_received for channel: %d",
            payload.ChannelName
        )
        if payload.ChannelName not in self._layout.data_channels:
            raise ValueError(
                    f"Name {payload.ChannelName} in ChannelReadings not a recognized Data Channel!"
                )
        ch = self._layout.data_channels[payload.ChannelName]
        if from_node != ch.captured_by_node:
            raise ValueError(
                f"{payload.ChannelName} shoudl be read by {ch.captured_by_node}, not {from_node}!"
            )
        self._data.recent_channel_values[ch] += payload.ValueList
        
        self._data.recent_channel_unix_ms[ch] += payload.ScadaReadTimeUnixMsList
        if len(payload.ValueList) > 0:
            self._data.latest_channel_values[ch] = payload.ValueList[-1]
            self._data.latest_channel_unix_ms[ch] = payload.ScadaReadTimeUnixMsList[-1]
        
    def run_in_thread(self, daemon: bool = True) -> threading.Thread:
        async def _async_run_forever():
            try:
                await self.run_forever()

            finally:
                self.stop()

        def _run_forever():
            asyncio.run(_async_run_forever())
        thread = threading.Thread(target=_run_forever, daemon=daemon)
        thread.start()
        return thread<|MERGE_RESOLUTION|>--- conflicted
+++ resolved
@@ -74,33 +74,28 @@
 
 
 class LocalMQTTCodec(MQTTCodec):
-    exp_src: str
+    exp_srcs: set[str]
     exp_dst: str
 
-    def __init__(self, *, primary_scada: bool):
+    def __init__(self, *, primary_scada: bool, remote_node_names: set[str]):
         self.primary_scada = primary_scada
+        self.exp_srcs = remote_node_names
         if self.primary_scada:
-            self.exp_src = H0N.secondary_scada
+            self.exp_srcs.add(H0N.secondary_scada)
             self.exp_dst = H0N.primary_scada
         else:
-            self.exp_src = H0N.primary_scada
+            self.exp_srcs.add(H0N.primary_scada)
             self.exp_dst = H0N.secondary_scada
+
         super().__init__(ScadaMessageDecoder)
 
-<<<<<<< HEAD
     def validate_source_and_destination(self, src: str, dst: str) -> None:
-        if src != self.exp_src or dst != self.exp_dst:
+        if dst != self.exp_dst or src not in self.exp_srcs:
             raise ValueError(
                 "ERROR validating src and/or dst\n"
-                f"  exp: {self.exp_src} -> {self.exp_dst}\n"
+                f"  exp: one of {self.exp_srcs} -> {self.exp_dst}\n"
                 f"  got: {src} -> {dst}"
             )
-=======
-    def validate_source_alias(self, source_alias: str):
-        source_alias = source_alias.replace(".", "-")
-        if source_alias not in self.hardware_layout.nodes.keys():
-            raise Exception(f"{source_alias} not a node name!")
->>>>>>> c963af4d
 
 class ScadaCmdDiagnostic(enum.Enum):
     SUCCESS = "Success"
@@ -133,6 +128,10 @@
     ):
         self._data = ScadaData(settings, hardware_layout)
         super().__init__(name=name, settings=settings, hardware_layout=hardware_layout)
+        remote_actor_node_names = {node.name for node in self._layout.nodes.values() if
+                   self._layout.parent_node(node) != self._node and
+                   node != self._node and
+                   node.has_actor}
         self._links.add_mqtt_link(
             LinkSettings(
                 client_name=self.LOCAL_MQTT,
@@ -140,7 +139,10 @@
                 spaceheat_name=H0N.secondary_scada,
                 upstream=False,
                 mqtt=self.settings.local_mqtt,
-                codec=LocalMQTTCodec(primary_scada=True),
+                codec=LocalMQTTCodec(
+                    primary_scada=True,
+                    remote_node_names=remote_actor_node_names
+                ),
                 primary_peer=False,
             )
         )
@@ -155,16 +157,12 @@
                 primary_peer=True,
             )
         )
-        remote_actor_nodes = [node for node in self._layout.nodes.values() if
-                   self._layout.parent_node(node) != self._node and 
-                   node != self._node and
-                   node.has_actor]
-        for node in remote_actor_nodes:
+        for node_name in remote_actor_node_names:
             self._links.subscribe(
                 client=self.LOCAL_MQTT,
                 topic=MQTTTopic.encode(
                     envelope_type=Message.type_name(),
-                    src=node.name,
+                    src=node_name,
                     dst=self.subscription_name,
                     message_type="#",
                 ),
@@ -291,7 +289,6 @@
         my_channels = MyChannels(
             FromGNodeAlias=self.hardware_layout.scada_g_node_alias,
             FromGNodeInstanceId=self.hardware_layout.scada_g_node_id,
-            AboutGNodeAlias=self.hardware_layout.terminal_asset_g_node_alias,
             ChannelList=[ch.to_gt() for ch in self.data.my_channels],
             MessageCreatedMs=int(time.time() * 1000),
             MessageId=str(uuid.uuid4())
