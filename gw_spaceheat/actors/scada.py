"""Scada implementation"""

import asyncio
import enum
import uuid
import threading
import time
from typing import Any
from typing import List
from typing import Optional

from gwproactor.external_watchdog import SystemDWatchdogCommandBuilder
from gwproactor.links import LinkManagerTransition
from gwproactor.links.link_settings import LinkSettings
from gwproactor.message import InternalShutdownMessage
from gwproto import create_message_model
from gwproto import MQTTTopic
from gwproto.enums import ActorClass
from gwproto.data_classes.house_0_names import H0N
from gwproto.data_classes.house_0_layout import House0Layout
<<<<<<< HEAD
from gwproto.messages import FsmAtomicReport, FsmEvent, FsmFullReport
=======
from gwproto.messages import EventBase
>>>>>>> 38936f74
from gwproto.messages import LayoutLite, LayoutEvent
from gwproto.message import Message
from gwproto.messages import PowerWatts
from gwproto.messages import GtShCliAtnCmd
from gwproto.messages import ReportEvent
from gwproto.messages import SingleReading
from gwproto.messages import SyncedReadings
from gwproto.messages import ChannelReadings

from admin.messages import AdminCommandReadRelays
from admin.messages import AdminCommandSetRelay
from admin.messages import RelayStates
from actors.api_flow_module import TicklistHall, TicklistReed
from gwproto.messages import TicklistReedReport
from gwproto.messages import TicklistHallReport
from gwproto import MQTTCodec
from result import Ok
from result import Result

from actors.config import ADMIN_NAME
from actors.home_alone import HomeAlone
from gwproactor import ActorInterface

from actors.api_tank_module import MicroVolts
from actors.scada_data import ScadaData
from actors.scada_interface import ScadaInterface
from actors.config import ScadaSettings
from gwproto.data_classes.sh_node import ShNode
from gwproactor import QOS

from gwproactor.links import Transition
from gwproactor.message import MQTTReceiptPayload
from gwproactor.persister import TimedRollingFilePersister
from gwproactor.proactor_implementation import Proactor

ScadaMessageDecoder = create_message_model(
    "ScadaMessageDecoder",
    [
        "gwproto.messages",
        "gwproactor.message",
        "actors.message",
        "admin.messages",
    ]
)

SYNC_SNAP_S = 30

class GridworksMQTTCodec(MQTTCodec):
    exp_src: str
    exp_dst: str = H0N.primary_scada

    def __init__(self, hardware_layout: House0Layout):
        self.exp_src = hardware_layout.atn_g_node_alias
        super().__init__(ScadaMessageDecoder)

    def validate_source_and_destination(self, src: str, dst: str) -> None:
        if src != self.exp_src or dst != self.exp_dst:
            raise ValueError(
                "ERROR validating src and/or dst\n"
                f"  exp: {self.exp_src} -> {self.exp_dst}\n"
                f"  got: {src} -> {dst}"
            )


class LocalMQTTCodec(MQTTCodec):
    exp_srcs: set[str]
    exp_dst: str

    def __init__(self, *, primary_scada: bool, remote_node_names: set[str]):
        self.primary_scada = primary_scada
        self.exp_srcs = remote_node_names
        if self.primary_scada:
            self.exp_srcs.add(H0N.secondary_scada)
            self.exp_dst = H0N.primary_scada
        else:
            self.exp_srcs.add(H0N.primary_scada)
            self.exp_dst = H0N.secondary_scada

        super().__init__(ScadaMessageDecoder)

    def validate_source_and_destination(self, src: str, dst: str) -> None:
        ## Black Magic 🪄
        ##   The message from scada2 contain the *spaceheat name* as
        ##   src, *not* the gnode name, in particular because they might come
        ##   from individual nodes that don't have a gnode.
        ##   Since spaceheat names now contain '-', the encoding/decoding by
        ##   MQTTCodec (done for Rabbit) is not what we we want: "-" ends up as
        ##   "." So we have undo that in this particular case.
        src = src.replace(".", "-")
        ## End Black Magic 🪄

        if dst != self.exp_dst or src not in self.exp_srcs:
            raise ValueError(
                "ERROR validating src and/or dst\n"
                f"  exp: one of {self.exp_srcs} -> {self.exp_dst}\n"
                f"  got: {src} -> {dst}"
            )

class AdminCodec(MQTTCodec):
    scada_gnode: str

    def __init__(self, scada_gnode: str):
        self.scada_gnode = scada_gnode

        super().__init__(ScadaMessageDecoder)

    def validate_source_and_destination(self, src: str, dst: str) -> None:
        if dst != self.scada_gnode or src != ADMIN_NAME:
            raise ValueError(
                "ERROR validating src and/or dst\n"
                f"  exp: one of {ADMIN_NAME} -> {self.scada_gnode}\n"
                f"  got: {src} -> {dst}"
            )

class ScadaCmdDiagnostic(enum.Enum):
    SUCCESS = "Success"
    PAYLOAD_NOT_IMPLEMENTED = "PayloadNotImplemented"
    BAD_FROM_NODE = "BadFromNode"
    DISPATCH_NODE_NOT_RELAY = "DispatchNodeNotRelay"
    UNKNOWN_DISPATCH_NODE = "UnknownDispatchNode"
    IGNORING_HOMEALONE_DISPATCH = "IgnoringHomealoneDispatch"
    IGNORING_ATN_DISPATCH = "IgnoringAtnDispatch"

class Scada(ScadaInterface, Proactor):
    ASYNC_POWER_REPORT_THRESHOLD = 0.05
    DEFAULT_ACTORS_MODULE = "actors"
    GRIDWORKS_MQTT = "gridworks"
    LOCAL_MQTT = "local"
    ADMIN_MQTT = "admin"

    _data: ScadaData
    _last_report_second: int
    _last_sync_snap_s: int
    _scada_atn_fast_dispatch_contract_is_alive_stub: bool
    _home_alone: HomeAlone
    _channels_reported: bool

    def __init__(
        self,
        name: str,
        settings: ScadaSettings,
        hardware_layout: House0Layout,
        actor_nodes: Optional[List[ShNode]] = None,
    ):
        print(f"actor_nodes are {actor_nodes}")
        if not isinstance(hardware_layout, House0Layout):
            raise Exception("Make sure to pass Hosue0Layout object as hardware_layout!")
        self._layout: House0Layout = hardware_layout
        self._data = ScadaData(settings, hardware_layout)
        super().__init__(name=name, settings=settings, hardware_layout=hardware_layout)
        remote_actor_node_names = {node.name for node in self._layout.nodes.values() if
                   self._layout.parent_node(node) != self._node and
                   node != self._node and
                   node.has_actor}
        self._links.add_mqtt_link(
            LinkSettings(
                client_name=self.LOCAL_MQTT,
                gnode_name=H0N.secondary_scada,
                spaceheat_name=H0N.secondary_scada,
                mqtt=self.settings.local_mqtt,
                codec=LocalMQTTCodec(
                    primary_scada=True,
                    remote_node_names=remote_actor_node_names
                ),
                downstream=True,
            )
        )
        self._links.add_mqtt_link(
            LinkSettings(
                client_name=self.GRIDWORKS_MQTT,
                gnode_name=self._layout.atn_g_node_alias,
                spaceheat_name=H0N.atn,
                mqtt=self.settings.gridworks_mqtt,
                codec=GridworksMQTTCodec(self._layout),
                upstream=True,
            )
        )
        for node_name in remote_actor_node_names:
            self._links.subscribe(
                client=self.LOCAL_MQTT,
                topic=MQTTTopic.encode(
                    envelope_type=Message.type_name(),
                    src=node_name,
                    dst=self.subscription_name,
                    message_type="#",
                ),
                qos=QOS.AtMostOnce,
            )
        if self.settings.admin.enabled:
            self._links.add_mqtt_link(
                LinkSettings(
                    client_name=self.ADMIN_MQTT,
                    gnode_name=self.settings.admin.name,
                    spaceheat_name=self.settings.admin.name,
                    subscription_name=self.publication_name,
                    mqtt=self.settings.admin,
                    codec=AdminCodec(self.publication_name),
                ),
            )

        self._links.log_subscriptions("construction")
        # self._home_alone = HomeAlone(H0N.home_alone, self)
        # self.add_communicator(self._home_alone)
        now = int(time.time())
        self._channels_reported = False
        self._last_report_second = int(now - (now % self.settings.seconds_per_report))
        self._last_sync_snap_s = int(now)
        self._scada_atn_fast_dispatch_contract_is_alive_stub = False
        if actor_nodes is not None:
            for actor_node in actor_nodes:
                self.add_communicator(
                    ActorInterface.load(
                        actor_node.Name,
                        str(actor_node.actor_class),
                        self,
                        self.DEFAULT_ACTORS_MODULE
                    )
                )
        self.send_layout_info()

    def init(self) -> None:
        """Called after constructor so derived functions can be used in setup."""
        print("hi!")

    @classmethod
    def make_event_persister(cls, settings: ScadaSettings) -> TimedRollingFilePersister:
        return TimedRollingFilePersister(
            settings.paths.event_dir,
            max_bytes=settings.persister.max_bytes,
            pat_watchdog_args=SystemDWatchdogCommandBuilder.pat_args(
                str(settings.paths.name)
            ),
        )

    @property
    def name(self):
        return self._name

    @property
    def node(self) -> ShNode:
        return self._node

    @property
    def publication_name(self) -> str:
        return self._layout.scada_g_node_alias

    @property
    def subscription_name(self) -> str:
        return H0N.primary_scada

    @property
    def settings(self):
        return self._settings

    @property
    def hardware_layout(self) -> House0Layout:
        return self._layout

    @property
    def data(self) -> ScadaData:
        return self._data

    def _start_derived_tasks(self):
        self._tasks.append(
            asyncio.create_task(self.update_report(), name="update_report")
        )
        self._tasks.append(
            asyncio.create_task(self.update_snap(), name="update_snap")
        )

    async def update_report(self):
        while not self._stop_requested:
            try:
                if self.time_to_send_snap():
                    self.send_snap()
                    self._last_sync_snap_s = int(time.time())
                if self.time_to_send_report():
                    self.send_report()
                    self._last_report_second = int(time.time())
                await asyncio.sleep(self.seconds_til_next_report())
            except Exception as e:
                try:
                    if not isinstance(e, asyncio.CancelledError):
                        self._logger.exception(e)
                        self._send(
                            InternalShutdownMessage(
                                Src=self.name,
                                Reason=(
                                    f"update_report() task got exception: <{type(e)}> {e}"
                                ),
                            )
                        )
                finally:
                    break
    
    async def update_snap(self):
        while not self._stop_requested:
            try:
                if self.time_to_send_snap():
                    self.send_snap()
                await asyncio.sleep(5)
            except Exception as e:
                try:
                    if not isinstance(e, asyncio.CancelledError):
                        self._logger.exception(e)
                        self._send(
                            InternalShutdownMessage(
                                Src=self.name,
                                Reason=(
                                    f"update_report() task got exception: <{type(e)}> {e}"
                                ),
                            )
                        )
                finally:
                    break

    def send_layout_info(self) -> None:
        tank_nodes = [node for node in self._layout.nodes.values() if node.ActorClass == ActorClass.ApiTankModule]
        flow_nodes = [node for node in self._layout.nodes.values() if node.ActorClass == ActorClass.ApiFlowModule]
        layout = LayoutLite(
            FromGNodeAlias=self.hardware_layout.scada_g_node_alias,
            FromGNodeInstanceId=self.hardware_layout.scada_g_node_id,
            Strategy=self._layout.strategy,
            ZoneList=self._layout.zone_list,
            TotalStoreTanks=self._layout.total_store_tanks,
            TankModuleComponents=[node.component.gt for node in tank_nodes],
            FlowModuleComponents=[node.component.gt for node in flow_nodes],
            DataChannels=[ch.to_gt() for ch in self.data.my_channels],
            MessageCreatedMs=int(time.time() * 1000),
            MessageId=str(uuid.uuid4())
        )
        self.generate_event(LayoutEvent(Layout=layout))
        print("Just tried to send layout event")

    def send_report(self):
        report = self._data.make_report(self._last_report_second)
        self._data.reports_to_store[report.Id] = report
        self.generate_event(ReportEvent(Report=report))
        self._publish_to_local(self._node, report)
        self._data.flush_latest_readings()
    
    def send_snap(self):
        snapshot = self._data.make_snapshot()
        self._publish_to_local(self._node, snapshot)
        self._links.publish_upstream(snapshot)

    def next_report_second(self) -> int:
        last_report_second_nominal = int(
            self._last_report_second
            - (self._last_report_second % self.settings.seconds_per_report)
        )
        return last_report_second_nominal + self.settings.seconds_per_report

    def next_sync_snap_s(self) -> int:
        last_sync_snap_s = int(
            self._last_sync_snap_s
            - (self._last_sync_snap_s % SYNC_SNAP_S)
        )
        return last_sync_snap_s + SYNC_SNAP_S

    def seconds_til_next_report(self) -> float:
        return self.next_report_second() - time.time()

    def time_to_send_report(self) -> bool:
        return time.time() > self.next_report_second()
    
    def time_to_send_snap(self) -> bool:
        if time.time() > self.next_sync_snap_s():
            self._last_sync_snap_s = int(time.time())
            return True
        #TODO: add sending on change.

    def _derived_recv_deactivated(self, transition: LinkManagerTransition) -> Result[bool, BaseException]:
        self._scada_atn_fast_dispatch_contract_is_alive_stub = False
        return Ok()

    def _derived_recv_activated(self, transition: Transition) -> Result[bool, BaseException]:
        self._scada_atn_fast_dispatch_contract_is_alive_stub = True
        return Ok()

    def _publish_to_local(self, from_node: ShNode, payload, qos: QOS = QOS.AtMostOnce):
        message = Message(Src=from_node.Name, Payload=payload)
        return self._links.publish_message(Scada.LOCAL_MQTT, message, qos=qos)

    def _derived_process_message(self, message: Message):
        self._logger.path("++Scada._derived_process_message %s/%s", message.Header.Src, message.Header.MessageType)
        path_dbg = 0
        from_node = self._layout.node(message.Header.Src, None)
        match message.Payload:
            case PowerWatts():
                path_dbg |= 0x00000001
                if from_node is self._layout.power_meter_node:
                    path_dbg |= 0x00000002
                    self.power_watts_received(message.Payload)
                else:
                    raise Exception(
                        f"message.Header.Src {message.Header.Src} must be from {self._layout.power_meter_node} for PowerWatts message"
                    )
            case ChannelReadings():
<<<<<<< HEAD
                    self.channel_readings_received(
                        from_node, message.Payload
                    )
            case FsmAtomicReport():
                path_dbg |= 0x00000004
=======
                path_dbg |= 0x00000008
                self.channel_readings_received(
                    from_node, message.Payload
                )
            case TicklistHall():
                path_dbg |= 0x00000010
                self.get_communicator(message.Header.Dst).process_message(message)
            case TicklistReed():
                path_dbg |= 0x00000020
>>>>>>> 38936f74
                self.get_communicator(message.Header.Dst).process_message(message)
            case FsmEvent():
                path_dbg |= 0x00000008
                self.get_communicator(message.Header.Dst).process_message(message)
            case FsmFullReport():
                path_dbg |= 0x0000010
                if message.Header.Dst == self.name:
                    self.fsm_full_report_received(message.Payload)
                else:
                    self.get_communicator(message.Header.Dst).process_message(message)
            case MicroVolts():
<<<<<<< HEAD
                path_dbg |= 0x00000020
                self.get_communicator(message.Header.Dst).process_message(message)
            case SingleReading():
                path_dbg |= 0x00000040
                self.single_reading_received(message.Payload)
            case SyncedReadings():
                path_dbg |= 0x00000080
                self.synced_readings_received(
                        from_node, message.Payload
                    )
            case TicklistHall():
                path_dbg |= 0x00000008
                self.get_communicator(message.Header.Dst).process_message(message)
            case TicklistHallReport():
                self._links.publish_upstream(message.Payload, QOS.AtMostOnce)
            case TicklistReed():
                path_dbg |= 0x00000010
                self.get_communicator(message.Header.Dst).process_message(message)
            case TicklistReedReport():
=======
                path_dbg |= 0x00000040
                self.get_communicator(message.Header.Dst).process_message(message)
            case TicklistHallReport():
                path_dbg |= 0x00000080
                self._links.publish_upstream(message.Payload, QOS.AtMostOnce)
            case TicklistReedReport():
                path_dbg |= 0x00000100
>>>>>>> 38936f74
                self._links.publish_upstream(message.Payload, QOS.AtMostOnce)
            case _:
                raise ValueError(
                    f"There is no handler for mqtt message payload type [{type(message.Payload)}]"
                )
        self._logger.path("--Scada._derived_process_message  path:0x%08X", path_dbg)

    def _derived_process_mqtt_message(
        self, message: Message[MQTTReceiptPayload], decoded: Message[Any]
    ) -> None:
        self._logger.path("++Scada._derived_process_mqtt_message %s", message.Payload.message.topic)
        path_dbg = 0
        if message.Payload.client_name == self.LOCAL_MQTT:
            path_dbg |= 0x00000001
            self._process_downstream_mqtt_message(message, decoded)
        elif message.Payload.client_name == self.GRIDWORKS_MQTT:
            path_dbg |= 0x00000002
            self._process_upstream_mqtt_message(message, decoded)
        elif message.Payload.client_name == self.ADMIN_MQTT:
            path_dbg |= 0x00000004
            self._process_admin_mqtt_message(message, decoded)
        else:
            raise ValueError("ERROR. No mqtt handler for mqtt client %s", message.Payload.client_name)
        self._logger.path("--Scada._derived_process_mqtt_message  path:0x%08X", path_dbg)

    def _process_upstream_mqtt_message(
        self, message: Message[MQTTReceiptPayload], decoded: Message[Any]
    ) -> None:
        self._logger.path("++_process_upstream_mqtt_message %s", message.Payload.message.topic)
        path_dbg = 0
        match decoded.Payload:
            case GtShCliAtnCmd():
                path_dbg |= 0x00000001
                self._gt_sh_cli_atn_cmd_received(decoded.Payload)
            case _:
                # Intentionally ignore this for forward compatibility
                path_dbg |= 0x00000002
        self._logger.path("--_process_upstream_mqtt_message  path:0x%08X", path_dbg)

    def _process_downstream_mqtt_message(
            self, message: Message[MQTTReceiptPayload], decoded: Message[Any]
    ) -> None:
        self._logger.path("++_process_downstream_mqtt_message %s", message.Payload.message.topic)
        path_dbg = 0
        match decoded.Payload:
            case EventBase():
                path_dbg |= 0x00000001
                self.generate_event(decoded.Payload)
            case SyncedReadings():
                path_dbg |= 0x00000002
                self.synced_readings_received(
                    self._layout.node(decoded.Header.Src),
                    decoded.Payload
                )
            case _:
                # Intentionally ignore this for forward compatibility
                path_dbg |= 0x00000004
        self._logger.path("--_process_downstream_mqtt_message  path:0x%08X", path_dbg)

    def _process_admin_mqtt_message(
            self, message: Message[MQTTReceiptPayload], decoded: Message[Any]
    ) -> None:
        self._logger.path("++_process_admin_mqtt_message %s", message.Payload.message.topic)
        path_dbg = 0
        if self.settings.admin.enabled:
            path_dbg |= 0x00000001
            match decoded.Payload:
                case AdminCommandSetRelay():
                    path_dbg |= 0x00000002
                case AdminCommandReadRelays():
                    path_dbg |= 0x00000004
                    self._links.publish_message(
                        self.ADMIN_MQTT,
                        Message(
                            Src=self.publication_name,
                            Payload=RelayStates()
                        ),
                    )
                case _:
                    # Intentionally ignore this for forward compatibility
                    path_dbg |= 0x00000004
        self._logger.path("--_process_admin_mqtt_message  path:0x%08X", path_dbg)

    def _gt_sh_cli_atn_cmd_received(self, payload: GtShCliAtnCmd):
        if payload.SendSnapshot is not True:
            return
        self._links.publish_upstream(self._data.make_snapshot())

    @property
    def scada_atn_fast_dispatch_contract_is_alive(self):
        """
        TO IMPLEMENT:

         False if:
           - no contract exists
           - interactive polling between atn and scada is down
           - scada sent dispatch command with more than 6 seconds before response
             as measured by power meter (requires a lot of clarification)
           - average time for response to dispatch commands in last 50 dispatches
             exceeds 3 seconds
           - Scada has not sent in daily attestion that power metering is
             working and accurate
           - Scada requests local control and Atn has agreed
           - Atn requests that Scada take local control and Scada has agreed
           - Scada has not sent in an attestion that metering is good in the
             previous 24 hours

           Otherwise true

           Note that typically, the contract will not be alive because of house to
           cloud comms failure. But not always. There will be significant and important
           times (like when testing home alone perforamance) where we will want to send
           status messages etc up to the cloud even when the dispatch contract is not
           alive.
        """
        return self._scada_atn_fast_dispatch_contract_is_alive_stub

    def power_watts_received(self, payload: PowerWatts):
        """The highest priority of the SCADA, from the perspective of the electric grid,
        is to report power changes as quickly as possible (i.e. milliseconds matter) on
        any asynchronous change more than x% (probably 2%).

        There is a single meter measuring all power getting reported - this is in fact
        what is Atomic (i.e. cannot be divided further) about the AtomicTNode. The
        asynchronous change calculation is already made in the power meter code. This
        function just passes through the result.

        The allocation to separate metered nodes is done ex-poste using the multipurpose
        telemetry data."""

        self._links.publish_upstream(payload, QOS.AtMostOnce)
        self._data.latest_total_power_w = payload.Watts
    
    def fsm_full_report_received(self, payload: FsmFullReport) -> None:
        self._data.recent_fsm_reports.append(payload)

    def single_reading_received(self, payload: SingleReading) -> None:
        ch = self._layout.data_channels[payload.ChannelName]
        self._data.recent_channel_values[ch].append(payload.Value)
        self._data.recent_channel_unix_ms[ch].append(payload.ScadaReadTimeUnixMs)
        self._data.latest_channel_values[ch] = payload.Value
        self._data.latest_channel_unix_ms[ch] = payload.ScadaReadTimeUnixMs

    def synced_readings_received(
        self, from_node: ShNode, payload: SyncedReadings
    ):
        self._logger.path(
            "++synced_readings_received from: %s  channels: %d",
            from_node.Name,
            len(payload.ChannelNameList)
        )
        path_dbg = 0
        for idx, channel_name in enumerate(payload.ChannelNameList):
            path_dbg |= 0x00000001
            if channel_name not in self._layout.data_channels:
                raise ValueError(
                    f"Name {channel_name} in payload.SyncedReadings not a recognized Data Channel!"
                )
            ch = self._layout.data_channels[channel_name]
            self._data.recent_channel_values[ch].append(
                payload.ValueList[idx]
            )
            self._data.recent_channel_unix_ms[
                ch
            ].append(payload.ScadaReadTimeUnixMs)
            self._data.latest_channel_values[ch] = payload.ValueList[idx]
            self._data.latest_channel_unix_ms[ch] = payload.ScadaReadTimeUnixMs
        self._logger.path(
            "--gt_sh_telemetry_from_multipurpose_sensor_received  path:0x%08X", path_dbg
        )
    
    def channel_readings_received(
            self, from_node: ShNode, payload: ChannelReadings
    ) -> None:
        self._logger.path(
            "++channel_readings_received for channel: %d",
            payload.ChannelName
        )
        if payload.ChannelName not in self._layout.data_channels:
            raise ValueError(
                    f"Name {payload.ChannelName} in ChannelReadings not a recognized Data Channel!"
                )
        ch = self._layout.data_channels[payload.ChannelName]
        if from_node != ch.captured_by_node:
            raise ValueError(
                f"{payload.ChannelName} shoudl be read by {ch.captured_by_node}, not {from_node}!"
            )
        self._data.recent_channel_values[ch] += payload.ValueList
        
        self._data.recent_channel_unix_ms[ch] += payload.ScadaReadTimeUnixMsList
        if len(payload.ValueList) > 0:
            self._data.latest_channel_values[ch] = payload.ValueList[-1]
            self._data.latest_channel_unix_ms[ch] = payload.ScadaReadTimeUnixMsList[-1]
        
    def run_in_thread(self, daemon: bool = True) -> threading.Thread:
        async def _async_run_forever():
            try:
                await self.run_forever()

            finally:
                self.stop()

        def _run_forever():
            asyncio.run(_async_run_forever())
        thread = threading.Thread(target=_run_forever, daemon=daemon)
        thread.start()
        return thread<|MERGE_RESOLUTION|>--- conflicted
+++ resolved
@@ -18,11 +18,8 @@
 from gwproto.enums import ActorClass
 from gwproto.data_classes.house_0_names import H0N
 from gwproto.data_classes.house_0_layout import House0Layout
-<<<<<<< HEAD
 from gwproto.messages import FsmAtomicReport, FsmEvent, FsmFullReport
-=======
 from gwproto.messages import EventBase
->>>>>>> 38936f74
 from gwproto.messages import LayoutLite, LayoutEvent
 from gwproto.message import Message
 from gwproto.messages import PowerWatts
@@ -422,67 +419,50 @@
                         f"message.Header.Src {message.Header.Src} must be from {self._layout.power_meter_node} for PowerWatts message"
                     )
             case ChannelReadings():
-<<<<<<< HEAD
-                    self.channel_readings_received(
-                        from_node, message.Payload
-                    )
-            case FsmAtomicReport():
                 path_dbg |= 0x00000004
-=======
-                path_dbg |= 0x00000008
                 self.channel_readings_received(
                     from_node, message.Payload
                 )
-            case TicklistHall():
+            case FsmAtomicReport():
+                path_dbg |= 0x00000008
+                self.get_communicator(message.Header.Dst).process_message(message)
+            case FsmEvent():
                 path_dbg |= 0x00000010
                 self.get_communicator(message.Header.Dst).process_message(message)
-            case TicklistReed():
-                path_dbg |= 0x00000020
->>>>>>> 38936f74
-                self.get_communicator(message.Header.Dst).process_message(message)
-            case FsmEvent():
-                path_dbg |= 0x00000008
-                self.get_communicator(message.Header.Dst).process_message(message)
             case FsmFullReport():
-                path_dbg |= 0x0000010
+                path_dbg |= 0x0000020
                 if message.Header.Dst == self.name:
+                    path_dbg |= 0x0000040
                     self.fsm_full_report_received(message.Payload)
                 else:
+                    path_dbg |= 0x0000080
                     self.get_communicator(message.Header.Dst).process_message(message)
             case MicroVolts():
-<<<<<<< HEAD
-                path_dbg |= 0x00000020
+                path_dbg |= 0x0000100
                 self.get_communicator(message.Header.Dst).process_message(message)
             case SingleReading():
-                path_dbg |= 0x00000040
+                path_dbg |= 0x0000200
                 self.single_reading_received(message.Payload)
             case SyncedReadings():
-                path_dbg |= 0x00000080
+                path_dbg |= 0x0000400
                 self.synced_readings_received(
                         from_node, message.Payload
                     )
             case TicklistHall():
-                path_dbg |= 0x00000008
+                path_dbg |= 0x0000800
                 self.get_communicator(message.Header.Dst).process_message(message)
             case TicklistHallReport():
+                path_dbg |= 0x0001000
                 self._links.publish_upstream(message.Payload, QOS.AtMostOnce)
             case TicklistReed():
-                path_dbg |= 0x00000010
+                path_dbg |= 0x00002000
                 self.get_communicator(message.Header.Dst).process_message(message)
             case TicklistReedReport():
-=======
-                path_dbg |= 0x00000040
-                self.get_communicator(message.Header.Dst).process_message(message)
-            case TicklistHallReport():
-                path_dbg |= 0x00000080
-                self._links.publish_upstream(message.Payload, QOS.AtMostOnce)
-            case TicklistReedReport():
-                path_dbg |= 0x00000100
->>>>>>> 38936f74
+                path_dbg |= 0x00004000
                 self._links.publish_upstream(message.Payload, QOS.AtMostOnce)
             case _:
                 raise ValueError(
-                    f"There is no handler for mqtt message payload type [{type(message.Payload)}]"
+                    f"There is no handler for message payload type [{type(message.Payload)}]"
                 )
         self._logger.path("--Scada._derived_process_message  path:0x%08X", path_dbg)
 
