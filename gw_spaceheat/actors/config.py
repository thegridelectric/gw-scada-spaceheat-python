from gwproactor.config.mqtt import TLSInfo
from pydantic import model_validator, BaseModel
from gwproto.data_classes.house_0_names import H0N
from gwproactor import ProactorSettings
from gwproactor.config import MQTTClient
from pydantic_settings import SettingsConfigDict

DEFAULT_MAX_EVENT_BYTES: int = 500 * 1024 * 1024

class PersisterSettings(BaseModel):
    max_bytes: int = DEFAULT_MAX_EVENT_BYTES


class AdminLinkSettings(MQTTClient):
    enabled: bool = False
    name: str = H0N.admin

class ScadaSettings(ProactorSettings):
    """Settings for the GridWorks scada."""
    local_mqtt: MQTTClient = MQTTClient()
    gridworks_mqtt: MQTTClient = MQTTClient()
    seconds_per_report: int = 300
    async_power_reporting_threshold: float = 0.02
    persister: PersisterSettings = PersisterSettings()
    admin: AdminLinkSettings = AdminLinkSettings()
<<<<<<< HEAD
=======
    timezone_str: str = "America/New_York"
    latitude: float = 45.6573 
    longitude: float = -68.7098
    alpha: float = 5.5
    beta: float = -0.1
    gamma: float = 0
    hp_max_kw_th: float = 14
    no_power_rswt: float = 55
    intermediate_power: float = 1.5
    intermediate_rswt: float = 100
    dd_power: float = 5.5
    dd_rswt: float = 150
    dd_delta_t: float = 20
>>>>>>> 21ab3076
    is_simulated: bool = False

    model_config = SettingsConfigDict(env_prefix="SCADA_", extra="ignore")

    @model_validator(mode="before")
    @classmethod
    def pre_root_validator(cls, values: dict) -> dict:
        """local_mqtt configuration should be without TLS unless explicitly requested."""
        if "local_mqtt" not in values:
            values["local_mqtt"] = MQTTClient(tls=TLSInfo(use_tls=False))
        elif "tls" not in values["local_mqtt"]:
            values["local_mqtt"]["tls"] = TLSInfo(use_tls=False)
        elif "use_tls" not in values["local_mqtt"]["tls"]:
            values["local_mqtt"]["tls"]["use_tls"] = False
        return values<|MERGE_RESOLUTION|>--- conflicted
+++ resolved
@@ -23,8 +23,6 @@
     async_power_reporting_threshold: float = 0.02
     persister: PersisterSettings = PersisterSettings()
     admin: AdminLinkSettings = AdminLinkSettings()
-<<<<<<< HEAD
-=======
     timezone_str: str = "America/New_York"
     latitude: float = 45.6573 
     longitude: float = -68.7098
@@ -38,7 +36,6 @@
     dd_power: float = 5.5
     dd_rswt: float = 150
     dd_delta_t: float = 20
->>>>>>> 21ab3076
     is_simulated: bool = False
 
     model_config = SettingsConfigDict(env_prefix="SCADA_", extra="ignore")
