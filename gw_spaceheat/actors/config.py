--- conflicted
+++ resolved
@@ -23,11 +23,6 @@
     async_power_reporting_threshold: float = 0.02
     persister: PersisterSettings = PersisterSettings()
     admin: AdminLinkSettings = AdminLinkSettings()
-<<<<<<< HEAD
-    is_simulated: bool = False
-    swt_coldest_hour: int = 120
-    average_power_coldest_hour_kw: float = 4
-=======
     alpha: float = 5.5
     beta: float = -0.1
     gamma: float = 0
@@ -38,9 +33,9 @@
     hp_max_kw_th: float = 14
     latitude: float = 45.6573 
     longitude: float = -68.7098
-    # swt_coldest_hour: int = 120
-    # average_power_coldest_hour_kw: float = 4
->>>>>>> bb2b3511
+    is_simulated: bool = False
+    swt_coldest_hour: int = 120
+    average_power_coldest_hour_kw: float = 4
     buffer_empty: int = 110
     buffer_full: int = 125
     timezone_str: str = "America/New_York"
