--- conflicted
+++ resolved
@@ -126,11 +126,7 @@
         super().start()
         self.gw_publish_client.connect(self.gwMqttBroker)
         self.gw_consume_client.connect(self.gwMqttBroker)
-<<<<<<< HEAD
-        self.screen_print(f"Started {self.__class__}")
-=======
         self.screen_print(f"Started {self.__class__} remote connections")
->>>>>>> cc7463be
 
     def stop(self):
         super().stop()
