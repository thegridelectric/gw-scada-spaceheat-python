--- conflicted
+++ resolved
@@ -1,8 +1,4 @@
 from command_line_utils import run_nodes_main
 
 if __name__ == "__main__":
-<<<<<<< HEAD
     run_nodes_main(default_nodes=["a"])
-=======
-    run_nodes_main(default_nodes=["a"])
->>>>>>> c7b12e95
