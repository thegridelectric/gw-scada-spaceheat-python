--- conflicted
+++ resolved
@@ -49,9 +49,4 @@
         cum = self.read_cumulative_gallons()
         if cum is None:
             return None
-<<<<<<< HEAD
-        return int(cum * self.component.conversion_factor)
-=======
         return int(100 * cum * self.component.conversion_factor)
-
->>>>>>> 0ee5d2d7
