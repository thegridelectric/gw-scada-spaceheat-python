--- conflicted
+++ resolved
@@ -1,13 +1,10 @@
 from typing import List
 import importlib.util
 from enum import Enum
-<<<<<<< HEAD
 import math
-from config import ScadaSettings
-=======
 
 from actors2.config import ScadaSettings
->>>>>>> 7573acca
+
 DRIVER_IS_REAL = True
 for module_name in [
     "board",
